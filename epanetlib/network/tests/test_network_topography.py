--- conflicted
+++ resolved
@@ -1,29 +1,25 @@
-from nose.tools import *
-from os.path import abspath, dirname, join
-import numpy as np
-import epanetlib as en
-
-testdir = dirname(abspath(str(__file__)))
-<<<<<<< HEAD
-datadir = join(testdir,'..','..','tests','networks_for_testing')
-=======
-datadir = join(testdir,'..','..','..','examples','networks')
->>>>>>> 3f51b2c0
-packdir = join(testdir,'..','..','..')
-
-def test_terminal_nodes():
-    inp_file = join(datadir,'Net1.inp')
-    wn = en.network.WaterNetworkModel()
-    parser = en.network.ParseWaterNetwork()
-    parser.read_inp_file(wn, inp_file)
-
-    G = wn._graph
-
-    terminal_nodes = en.network.terminal_nodes(G)
-    
-    expected_nodes = ['2', '9']
-    
-    assert_list_equal(terminal_nodes, expected_nodes)
-
-if __name__ == '__main__':
-    pass
+from nose.tools import *
+from os.path import abspath, dirname, join
+import numpy as np
+import epanetlib as en
+
+testdir = dirname(abspath(str(__file__)))
+datadir = join(testdir,'..','..','tests','networks_for_testing')
+packdir = join(testdir,'..','..','..')
+
+def test_terminal_nodes():
+    inp_file = join(datadir,'Net1.inp')
+    wn = en.network.WaterNetworkModel()
+    parser = en.network.ParseWaterNetwork()
+    parser.read_inp_file(wn, inp_file)
+
+    G = wn._graph
+
+    terminal_nodes = en.network.terminal_nodes(G)
+    
+    expected_nodes = ['2', '9']
+    
+    assert_list_equal(terminal_nodes, expected_nodes)
+
+if __name__ == '__main__':
+    pass