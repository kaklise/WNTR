"""
QUESTIONS
"""

"""
TODO
1. Use in_edges and out_edges to write node balances on the pyomo model.
2. Use reporting timestep when creating the pyomo results object.
3. Test behaviour of check valves. We may require a minimum of two trials at every timestep.
4. Check for negative pressure at leak node
5. Double check units of leak model
6. Leak model assumes all pressures are guage
<<<<<<< HEAD
7. Resolve first timestep if conditional controls are not satisfied.
=======
7. Check self._n_timesteps in _initialize_simulation
>>>>>>> 141dcdbd
"""

try:
    from pyomo.environ import *
    from pyomo.core import *
    from pyomo.core.base.expr import Expr_if
    from pyomo.opt import SolverFactory, SolverStatus, TerminationCondition
except ImportError:
    raise ImportError('Error importing pyomo while running pyomo simulator.'
                      'Make sure pyomo is installed and added to path.')
import math
from WaterNetworkSimulator import *
import pandas as pd
from six import iteritems
from pyomo_utils import CheckInstanceFeasibility
import cProfile

def do_cprofile(func):
    def profiled_func(*args, **kwargs):
        profile = cProfile.Profile()
        try:
            profile.enable()
            result = func(*args, **kwargs)
            profile.disable()
            return result
        finally:
            profile.print_stats()
    return profiled_func
import time

#from time_utils import * 
#from pyomo_utils import CheckInstanceFeasibility

class PyomoSimulator(WaterNetworkSimulator):
    """
    Pyomo simulator inherited from Water Network Simulator.
    """


    def __init__(self, wn, PD_or_DD='DEMAND DRIVEN'):
        """
        Pyomo simulator class.

        Parameters
        ---------
        wn : Water Network Model
            A water network model.

        PD_or_DD: string, specifies whether the simulation will be demand driven or pressure driven
                  Options are 'DEMAND DRIVEN' or 'PRESSURE DRIVEN'

        """
        WaterNetworkSimulator.__init__(self, wn, PD_or_DD)

        # Global constants
        self._Hw_k = 10.67 # Hazen-Williams resistance coefficient in SI units = 4.727 in EPANET GPM units. See Table 3.1 in EPANET 2 User manual.
        self._Dw_k = 0.0826 # Darcy-Weisbach constant in SI units = 0.0252 in EPANET GPM units. See Table 3.1 in EPANET 2 User manual.
        self._Htol = 0.00015 # Head tolerance in meters.
        self._Qtol = 2.8e-5 # Flow tolerance in m^3/s.
        self._pump_zero_flow_tol = 2.8e-11 # Pump is closed below this flow in m^3/s
        self._g = 9.81 # Acceleration due to gravity
        self._slope_of_PDD_curve = 1e-11 # The flat lines in the PDD model are provided a small slope for numerical stability
        self._pdd_smoothing_delta = 0.1 # Tightness of polynomial used to smooth sharp changes in PDD model.

        self._n_timesteps = 0 # Number of hydraulic timesteps
        self._demand_dict = {} # demand dictionary
        self._link_status = {} # dictionary of link statuses
        self._valve_status = {} # dictionary of valve statuses

        self._initialize_results_dict()
        self._max_step_iter = 10 # maximum number of newton solves at each timestep.
                                 # model is resolved when a valve status changes.


    def _initialize_simulation(self, fixed_demands=None):

        # Initialize time parameters
        #self.init_time_params_from_model()

        # Number of hydraulic timesteps
        self._n_timesteps = int(round(self._sim_duration_sec / self._hydraulic_step_sec)) + 1
        # Get all demand for complete time interval
        self._demand_dict = {}
        if fixed_demands is None:
            for node_name, node in self._wn.nodes():
                if isinstance(node, Junction):
                    demand_values = self.get_node_demand(node_name)
                    for t in range(self._n_timesteps):
                        self._demand_dict[(node_name, t)] = demand_values[t]
                else:
                    for t in range(self._n_timesteps):
                        self._demand_dict[(node_name, t)] = 0.0
        else:
            nodes_to_fix = fixed_demands.keys()
            for node_name, node in self._wn.nodes():
                if isinstance(node, Junction):
                    demand_values = self.get_node_demand(node_name)
                    for t in range(self._n_timesteps):
                        if (node_name,t) in nodes_to_fix:
                            self._demand_dict[(node_name, t)] = fixed_demands[(node_name,t)]
                        else:
                            self._demand_dict[(node_name, t)] = demand_values[t]
                else:
                    for t in range(self._n_timesteps):
                        self._demand_dict[(node_name, t)] = 0.0
        # Create time controls dictionary
        self._link_status = {}
        for l, link in self._wn.links():
            status_l = []
            for t in xrange(self._n_timesteps):
                time_sec = t * self._hydraulic_step_sec
                status_l_t = self.is_link_open(l, time_sec)
                status_l.append(status_l_t)
            self._link_status[l] = status_l
        # Create valve status dictionary
        self._valve_status = {}
        for valve_name, valve in self._wn.links(Valve):
            self._valve_status[valve_name] = 'ACTIVE'

    def _initialize_results_dict(self):
        # Data for results object
        self._pyomo_sim_results = {}
        self._pyomo_sim_results['node_name'] = []
        self._pyomo_sim_results['node_type'] = []
        self._pyomo_sim_results['node_times'] = []
        self._pyomo_sim_results['node_head'] = []
        self._pyomo_sim_results['node_demand'] = []
        self._pyomo_sim_results['node_expected_demand'] = []
        self._pyomo_sim_results['node_pressure'] = []
        self._pyomo_sim_results['link_name'] = []
        self._pyomo_sim_results['link_type'] = []
        self._pyomo_sim_results['link_times'] = []
        self._pyomo_sim_results['link_velocity'] = []
        self._pyomo_sim_results['link_flowrate'] = []

    def _initialize_from_pyomo_results(self, instance, last_instance):

        for l in instance.links:
            if abs(last_instance.flow[l].value) < self._Qtol:
                instance.flow[l].value = 100*self._Qtol
            else:
                if l in instance.pumps and last_instance.flow[l].value < -self._Qtol:
                    instance.flow[l].value = 100*self._Qtol
                else:
                    instance.flow[l].value = last_instance.flow[l].value + self._Qtol

        for n in instance.nodes:
            instance.head[n].value = last_instance.head[n].value
            if n in instance.junctions:
                junction = self._wn.get_node(n)
                if self._pressure_driven:
                    if instance.head[n].value - junction.elevation <= junction.P0:
                        instance.demand_actual[n] = 100*self._Qtol
                    else:
                        instance.demand_actual[n] = abs(instance.demand_actual[n].value) + self._Qtol
                else:
                    instance.demand_actual[n] = abs(instance.demand_actual[n].value) + self._Qtol

        for r in instance.reservoirs:
            if abs(last_instance.reservoir_demand[r].value) < self._Qtol:
                instance.reservoir_demand[r].value = 100*self._Qtol
            else:
                instance.reservoir_demand[r].value = last_instance.reservoir_demand[r].value + self._Qtol
        for t in instance.tanks:
            if abs(last_instance.tank_net_inflow[t].value) < self._Qtol:
                instance.tank_net_inflow[t].value = 100*self._Qtol
            else:
                instance.tank_net_inflow[t].value = last_instance.tank_net_inflow[t].value + self._Qtol


    def _fit_smoothing_curve(self):
        delta = 0.1
        smoothing_points = []
        # Defining Line 1
        a1 = 1e-6
        b1 = 0

        def L1(x):
            return a1*x + b1

        # Defining Line 2
        a2 = 1/(self._PF - self._P0)
        b2 = -1*(self._P0/(self._PF - self._P0))

        def L2(x):
            return a2*x + b2

        # Define Line 3
        a3 = 0
        b3 = 1

        def L3(x):
            return a3*x + b3

        def A(x_1, x_2):
            return np.array([[x_1**3, x_1**2, x_1, 1],
                            [x_2**3, x_2**2, x_2, 1],
                            [3*x_1**2, 2*x_1,  1, 0],
                            [3*x_2**2, 2*x_2,  1, 0]])

        # Calculating point of intersection of Line 1 & 2
        x_int_12 = (b2-b1)/(a1-a2)
        # Calculating point of intersection of Line 2 & 3
        x_int_13 = (b2-b3)/(a3-a2)

        #print x_int_12
        #print x_int_13

        assert x_int_12 < x_int_13, "Point of intersection of PDD curves are not in the right order. "

        x_gap = x_int_13 - x_int_12

        # If P0 in not close to zero, get parameters for first polynomial
        if x_int_12 > self._Htol:
            x1 = x_int_12 - x_int_12*delta
            y1 = L1(x1)
            x2 = x_int_12 + x_gap*delta
            y2 = L2(x2)
            #print x1
            #print x2
            # Creating a linear system Ac = rhs, and solving it
            # to get parameters of the 3rd order polynomial
            A1 = A(x1, x2)
            #print A1
            rhs1 = np.array([y1, y2, a1, a2])
            #print rhs1
            c1 = np.linalg.solve(A1, rhs1)
            #print c1
            self._pdd_smoothing_polynomial_left = list(c1)
            smoothing_points.append(x1)
            smoothing_points.append(x2)
            #print self._pdd_smoothing_polynomial_left

        # Get parameters for the second polynomial
        x3 = x_int_13 - x_gap*delta
        y3 = L2(x3)
        x4 = x_int_13 + x_gap*delta
        y4 = L3(x4)
        print x3, y3, x4, y4
        A2 = A(x3, x4)
        print A2
        rhs2 = np.array([y3, y4, a2, a3])
        print rhs2
        c2 = np.linalg.solve(A2, rhs2)
        print c2
        self._pdd_smoothing_polynomial_right = list(c2)
        smoothing_points.append(x3)
        smoothing_points.append(x4)
        print self._pdd_smoothing_polynomial_left
        print self._pdd_smoothing_polynomial_right


        return smoothing_points


    def _build_hydraulic_model(self, modified_hazen_williams=True, external_mass_balance=False, external_link_statuses=None):
        """
        Build water network hadloss and node balance constraints.

        Optional Parameters
        --------
        modified_hazen_williams : bool
            Flag to use a slightly modified version of Hazen-Williams headloss
            equation for better stability
        """
        #t0 = time.time()

        pi = math.pi

        # The Hazen-Williams headloss curve is slightly modified to improve solution time.
        # The three functions defines below - f1, f2, Px - are used to ensure that the Jacobian
        # does not go to 0 close to zero flow.
        def f1(x):
            return 0.01*x

        def f2(x):
            return 1.0*x**1.852

        def Px(x):
            #return 1.05461308881e-05 + 0.0494234328901*x - 0.201070504673*x**2 + 15.3265906777*x**3
            return 2.45944613543e-06 + 0.0138413824671*x - 2.80374270811*x**2 + 430.125623753*x**3

        def LossFunc(Q):
            #q1 = 0.01
            #q2 = 0.05
            q1 = 0.00349347323944
            q2 = 0.00549347323944
            return Expr_if(IF = Q < q1, THEN = f1(Q), ELSE = Expr_if(IF = Q > q2, THEN = f2(Q), ELSE = Px(Q)))

        wn = self._wn
        model = ConcreteModel()
        model.timestep = self._hydraulic_step_sec
        model.duration = self._sim_duration_sec
        n_timesteps = int(round(model.duration/model.timestep))

        ###################### SETS #########################
        model.time = Set(initialize=range(0, n_timesteps+1))
        first_timestep = 0 
        # NODES
        model.nodes = Set(initialize=[name for name, node in wn.nodes()])
        model.tanks = Set(initialize=[n for n, N in wn.nodes(Tank)])
        model.junctions = Set(initialize=[n for n, N in wn.nodes(Junction)])
        model.reservoirs = Set(initialize=[n for n, N in wn.nodes(Reservoir)])
        # LINKS
        model.links = Set(initialize=[name for name, link in wn.links()])
        model.pumps = Set(initialize=[l for l, L in wn.links(Pump)])
        model.valves = Set(initialize=[l for l, L in wn.links(Valve)])
        model.pipes = Set(initialize=[l for l, L in wn.links(Pipe)])

        #print "Created Sets: ", time.time() - t0

        ################### PARAMETERS #######################

        demand_dict = {}
        for n in model.junctions:
            demand_values = self.get_node_demand(n)
            for t in model.time:
                demand_dict[(n, t)] = demand_values[t]
        model.demand_required = Param(model.junctions, model.time, within=Reals, initialize=demand_dict)

        ################### VARIABLES #####################
        def flow_init_rule(model, l,t):
            if l in model.pipes or l in model.valves:
                time_sec = t*model.timestep
                return 0.3048 if self.is_link_open(l,time_sec) else 0.0  # Flow in pipe initialized to 1 ft/s
            elif l in model.pumps:
                pump = wn.get_link(l)
                if pump.info_type == 'HEAD':
                    return pump.get_design_flow()
                else:
                    return 0.3048
                

        model.flow = Var(model.links, model.time, within=Reals, initialize=flow_init_rule)

        def init_head_rule(model, n, t):
            if n in model.junctions or n in model.tanks:
                #print wn.get_node(n).elevation
                return wn.get_node(n).elevation
            else:
                return 100.0
        model.head = Var(model.nodes, model.time, initialize=init_head_rule)


        model.reservoir_demand = Var(model.reservoirs, model.time, within=Reals, initialize=0.1)
        model.tank_net_inflow = Var(model.tanks, model.time,within=Reals, initialize=0.1)

        def init_demand_rule(model,n,t):
            return model.demand_required[n,t]
        model.demand_actual = Var(model.junctions, model.time, within=NonNegativeReals, initialize=init_demand_rule)

        ############## CONSTRAINTS #####################
        t0 = time.time()
        
        def is_link_open(link_name, link_type, time_seconds):
            if external_link_statuses is None:
                return self.is_link_open(link_name,time_seconds)
            else:
                return True if external_link_statuses[link_type][link_name][time_seconds]==1 else False

        def get_link_status(link_name, link_type, time_seconds):
            if external_link_statuses is None:
                return self.give_link_status(link_name,time_seconds)
            else:
                if external_link_statuses[link_type][link_name][time_seconds]==1:
                    return 'OPEN'
                elif external_link_statuses[link_type][link_name][time_seconds]==2:
                    return 'ACTIVE'
                elif external_link_statuses[link_type][link_name][time_seconds]==0:
                    return 'CLOSED'
                else:
                    print 'ERROR: NOT A VALID CASE EXTERNAL LINK STATUS'
                    sys.exit()

        model.pipe_headloss = ConstraintList()
        # Head loss inside pipes
        for l in model.pipes:
            pipe = wn.get_link(l)
            pipe_resistance_coeff = self._Hw_k*(pipe.roughness**(-1.852))*(pipe.diameter**(-4.871))*pipe.length # Hazen-Williams
            start_node = pipe.start_node()
            end_node = pipe.end_node()
            for t in model.time:
                time_sec =t*self._hydraulic_step_sec
                if is_link_open(l,'pipe',time_sec):
                    #print l,t
                    if modified_hazen_williams:
                        #setattr(model, 'pipe_headloss_'+str(l)+'_'+str(t), Constraint(expr=Expr_if(IF=model.flow[l,t]>0, THEN = 1, ELSE = -1)
                        #                                              *pipe_resistance_coeff*LossFunc(abs(model.flow[l,t])) == model.head[start_node,t] - model.head[end_node,t]))
                        exprn = Expr_if(IF=model.flow[l,t]>0, THEN = 1, ELSE = -1) * pipe_resistance_coeff*LossFunc(abs(model.flow[l,t])) == model.head[start_node,t] - model.head[end_node,t]
                    else:
                        #setattr(model, 'pipe_headloss_'+str(l)+'_'+str(t), Constraint(expr=pipe_resistance_coeff*model.flow[l,t]*(abs(model.flow[l,t]))**0.852 == model.head[start_node,t] - model.head[end_node,t]))
                        exprn = pipe_resistance_coeff*model.flow[l,t]*(abs(model.flow[l,t]))**0.852 == model.head[start_node,t] - model.head[end_node,t]
                    model.pipe_headloss.add(exprn)

        # Head gain provided by the pump is implemented as negative headloss
        model.pump_headloss = ConstraintList()
        for l in model.pumps:
            pump = wn.get_link(l)
            start_node = pump.start_node()
            end_node = pump.end_node()
            if pump.info_type == 'HEAD':
                A, B, C = pump.get_head_curve_coefficients()
                for t in model.time:
                    time_sec = t*self._hydraulic_step_sec
                    if is_link_open(l,'pump',time_sec):
                        #setattr(model, 'pump_negative_headloss_'+str(l)+'_'+str(t), Constraint(expr=model.head[start_node,t] - model.head[end_node,t] == (-1.0*A + B*(model.flow[l,t]**C))))
                        exprn = model.head[start_node,t] - model.head[end_node,t] == (-1.0*A + B*(model.flow[l,t]**C))
                        model.pump_headloss.add(exprn)
            elif pump.info_type == 'POWER':
                power = pump.power
                for t in model.time:
                    time_sec = t*self._hydraulic_step_sec
                    if is_link_open(l,'pump',time_sec):
                        exprn = (model.head[start_node,t] - model.head[end_node,t])*model.flow[l,t]*self._g*1000.0 == -power
                        model.pump_headloss.add(exprn)
                        #setattr(model, 'pump_negative_headloss_'+str(l), Constraint(expr=(model.head[start_node] - model.head[end_node])*model.flow[l]*self._g*1000.0 == -pump.power))
        print "Time to build pipe-pump headloss constraints: ", time.time()-t0
        #print "Created head gain: ", time.time() - t0
        # Nodal head difference between start and end node of a link
        """
        for l in model.links:
            link = wn.get_link(l)
            start_node = link.start_node()
            end_node = link.end_node()
            for t in model.time:
                if self.is_link_open(l,t*self._hydraulic_step_sec):
                    setattr(model, 'head_difference_'+str(l)+'_'+str(t), Constraint(expr=model.headloss[l,t] == model.head[start_node,t] - model.head[end_node,t]))
        """
        #print "Created head_diff: ", time.time() - t0
        # Mass Balance
        if not external_mass_balance:
            def node_mass_balance_rule(model, n, t):
                expr = 0
                for l in wn.get_links_for_node(n):
                    link = wn.get_link(l)
                    if link.start_node() == n:
                        expr -= model.flow[l,t]
                    elif link.end_node() == n:
                        expr += model.flow[l,t]
                    else:
                        raise RuntimeError('Node link is neither start nor end node.')
                node = wn.get_node(n)
                if isinstance(node, Junction):
                    #return expr == model.demand_actual[n,t]
                    return expr == model.demand_required[n,t]
                elif isinstance(node, Tank):
                    return expr == model.tank_net_inflow[n,t]
                elif isinstance(node, Reservoir):
                    return expr == model.reservoir_demand[n,t]
            model.node_mass_balance = Constraint(model.nodes, model.time, rule=node_mass_balance_rule)
        #print "Created Node balance: ", time.time() - t0

        """
        # Head in junctions should be greater or equal to the elevation
        for n in model.junctions:
            junction = wn.get_node(n)
            elevation_n = junction.elevation
            for t in model.time:
                setattr(model, 'junction_elevation_'+str(n)+'_'+str(t), Constraint(expr=model.head[n,t] >= elevation_n))

        # Bounds on the head inside a tank
        def tank_head_bounds_rule(model,n,t):
            tank = wn.get_node(n)
            return (tank.elevation + tank.min_level, model.head[n,t], tank.elevation + tank.max_level)
        model.tank_head_bounds = Constraint(model.tanks, model.time, rule=tank_head_bounds_rule)
        """
        
        # Flow in a pump should always be positive
        def pump_positive_flow_rule(model,l,t):
            return model.flow[l,t] >= 0
        model.pump_positive_flow_bounds = Constraint(model.pumps, model.time, rule=pump_positive_flow_rule)

        t0 = time.time()
        def tank_dynamics_rule(model, n, t):
            if t is first_timestep:
                return Constraint.Skip
            else:
                tank = wn.get_node(n)
                return (model.tank_net_inflow[n,t]*model.timestep*4.0)/(pi*(tank.diameter**2)) == model.head[n,t]-model.head[n,t-1]
        model.tank_dynamics = Constraint(model.tanks, model.time, rule=tank_dynamics_rule)
        print "Time to build tank Euler constraints: ", time.time()-t0

        t0 = time.time()
        model.valve_status = ConstraintList()
        for l in model.valves:
                valve = self._wn.get_link(l)
                start_node = valve.start_node()
                end_node = valve.end_node()
                pressure_setting = valve.setting

                # TO BE CHANGED to get status based on time controls!!
                for t in model.time:
                    time_with_units = t*self._hydraulic_step_sec
                    status = get_link_status(l,'valve',time_with_units)
                    if status == 'CLOSED':
                        model.flow[l,t].value = 0.0
                        model.flow[l,t].fixed = True
                    elif status == 'OPEN':
                        diameter = valve.diameter
                        valve_resistance_coefficient = 0.02*self._Dw_k*(diameter*2)/(diameter**5)
                        #setattr(model, 'valve_headloss_'+str(l), Constraint(expr=valve_resistance_coefficient*model.flow[l,t]**2 == model.head[start_node,t] - model.head[end_node,t]))
                        model.valve_status.add(valve_resistance_coefficient*model.flow[l,t]**2 == model.head[start_node,t] - model.head[end_node,t])
                    elif status == 'ACTIVE':
                        end_node_obj = self._wn.get_node(end_node)
                        model.head[end_node,t].value = pressure_setting + end_node_obj.elevation
                        model.head[end_node,t].fixed = True
        print "Time to build valve headloss constraints: ", time.time()-t0


        #print "Created Tank Dynamics: ", time.time() - t0

        return model


    def _build_hydraulic_model_at_instant(self,
                                         last_tank_head,
                                         nodal_demands,
                                         first_timestep,
                                         links_closed,
                                         pumps_closed_by_outage,
                                         modified_hazen_williams=True):
        """
        Build hydraulic constraints at a particular time instance.

        Parameters
        --------
        last_tank_head : dict of string: float
            Dictionary containing tank names and their respective head at the last timestep.
        nodal_demands : dict of string: float
            Dictionary containing junction names and their respective respective demand at current timestep.
        first_timestep : bool
            Flag indicating wheather its the first timestep
        links_closed : list of strings
            Name of links that are closed.
        pumps_closed_by_outage : list of strings
            Name of pumps closed due to a power outage

        Optional Parameters
        --------
        modified_hazen_williams : bool
            Flag to use a slightly modified version of Hazen-Williams headloss
            equation for better stability
        """

        t0 = time.time()

        # The Hazen-Williams headloss curve is slightly modified to improve solution time.
        # The three functions defines below - f1, f2, Px - are used to ensure that the Jacobian
        # does not go to 0 close to zero flow.
        def f1(x):
            return 0.01*x

        def f2(x):
            return 1.0*x**1.852

        def Px(x):
            return 2.45944613543e-06 + 0.0138413824671*x - 2.80374270811*x**2 + 430.125623753*x**3

        def LossFunc(Q):
            q1 = 0.00349347323944
            q2 = 0.00549347323944
            return Expr_if(IF=Q < q1, THEN=f1(Q), ELSE=Expr_if(IF=Q > q2, THEN=f2(Q), ELSE=2.45944613543e-06 + 0.0138413824671*Q - 2.80374270811*Q**2 + 430.125623753*Q**3))

        def pressure_dependent_demand_nl(full_demand, p, PF, P0):
            # Pressure driven demand equation
            delta = 0.1
            # Defining Line 1
            a1 = 1e-5
            b1 = full_demand

            def L1(x):
                return a1*x + b1

            # Defining PDD function

            def PDD(x):
                return full_demand*math.sqrt((x - P0)/(PF - P0))

            def PDD_deriv(x):
                return (full_demand/2)*(1/(PF - P0))*(1/math.sqrt((x - P0)/(PF - P0)))

            # Define Line 2
            a2 = 1e-5
            b2 = 0.0
            def L2(x):
                return a2*x + b2

            def A(x_1, x_2):
                return np.array([[x_1**3, x_1**2, x_1, 1],
                                [x_2**3, x_2**2, x_2, 1],
                                [3*x_1**2, 2*x_1,  1, 0],
                                [3*x_2**2, 2*x_2,  1, 0]])

            x_gap = PF - P0

            assert x_gap > delta, "Delta should be greater than the gap between nominal and minimum pressure."

            # Get parameters for the second polynomial
            x1 = P0 - x_gap*delta
            y1 = L2(x1)
            x2 = P0 + x_gap*delta
            y2 = PDD(x2)
            A1 = A(x1, x2)
            rhs1 = np.array([y1, y2, a2, PDD_deriv(x2)])
            c1 = np.linalg.solve(A1, rhs1)
            x3 = PF - x_gap*delta
            y3 = PDD(x3)
            x4 = PF + x_gap*delta
            y4 = L1(x4)
            A2 = A(x3, x4)
            rhs2 = np.array([y3, y4, PDD_deriv(x3), a1])
            c2 = np.linalg.solve(A2, rhs2)

            def smooth_polynomial_lhs(p_):
                return c1[0]*p_**3 + c1[1]*p_**2 + c1[2]*p_ + c1[3]

            def smooth_polynomial_rhs(p_):
                return c2[0]*p_**3 + c2[1]*p_**2 + c2[2]*p_ + c2[3]


            return Expr_if(IF=p <= x1, THEN=L2(p),
               ELSE=Expr_if(IF=p <= x2, THEN=smooth_polynomial_lhs(p),
                            ELSE=Expr_if(IF=p <= x3, THEN=PDD(p),
                                         ELSE=Expr_if(IF=p <= x4, THEN=smooth_polynomial_rhs(p),
                                                      ELSE=L1(p)))))

            """
            return Expr_if(IF=p <= x3, THEN=PDD(p),
                           ELSE=Expr_if(IF=p <= x4, THEN=smooth_polynomial_rhs(p),
                                        ELSE=L1(p)))
            """
            """
            return Expr_if(IF=p <= PF, THEN=PDD(p),
                           ELSE=L1(p))
            """


        # Currently this function is being called for every node at every time step.
        # TODO : Refactor pressure_dependent_demand_linear so that its created only once for the entire simulation.
        def pressure_dependent_demand_linear(full_demand, p, PF, P0):

            delta = self._pdd_smoothing_delta
            # Defining Line 1 - demand above nominal pressure
            def L1(p):
                return self._slope_of_PDD_curve*p + full_demand
            # Defining Linear PDD Function
            def PDD(p):
                return full_demand*((p - P0)/(PF - P0))
            def PDD_deriv(x):
                return (full_demand)*(1/(PF - P0))
            # Define Line 2 - demand below minimum pressure
            def L2(p):
                return self._slope_of_PDD_curve*p

            ## The parameters of the smoothing polynomials are estimated by solving a
            ## set of linear equation Ax=b.
            # Define A matrix as a function of 2 points on the polynomial.
            def A(x_1, x_2):
                return np.array([[x_1**3, x_1**2, x_1, 1],
                                [x_2**3, x_2**2, x_2, 1],
                                [3*x_1**2, 2*x_1,  1, 0],
                                [3*x_2**2, 2*x_2,  1, 0]])
            x_gap = PF - P0
            assert x_gap > delta, "Delta should be greater than the gap between nominal and minimum pressure."

            # Solve for parameters of the LHS polynomial
            x1 = P0 - x_gap*delta
            y1 = L2(x1)
            x2 = P0 + x_gap*delta
            y2 = PDD(x2)
            A1 = A(x1, x2)
            rhs1 = np.array([y1, y2, self._slope_of_PDD_curve, PDD_deriv(x2)])
            c1 = np.linalg.solve(A1, rhs1)

            # Solve for parameters of the RHS polynomial
            x3 = PF - x_gap*delta
            y3 = PDD(x3)
            x4 = PF + x_gap*delta
            y4 = L1(x4)
            A2 = A(x3, x4)
            rhs2 = np.array([y3, y4, PDD_deriv(x3), self._slope_of_PDD_curve])
            c2 = np.linalg.solve(A2, rhs2)

            # Create smoothing polynomial functions
            def smooth_polynomial_lhs(p_):
                return c1[0]*p_**3 + c1[1]*p_**2 + c1[2]*p_ + c1[3]
            def smooth_polynomial_rhs(p_):
                return c2[0]*p_**3 + c2[1]*p_**2 + c2[2]*p_ + c2[3]

            return Expr_if(IF=p <= x1, THEN=L2(p),
               ELSE=Expr_if(IF=p <= x2, THEN=smooth_polynomial_lhs(p),
                            ELSE=Expr_if(IF=p <= x3, THEN=PDD(p),
                                         ELSE=Expr_if(IF=p <= x4, THEN=smooth_polynomial_rhs(p),
                                                      ELSE=L1(p)))))

        ######## MAIN HYDRAULIC MODEL EQUATIONS ##########

        wn = self._wn
        model = ConcreteModel()
        model.timestep = self._hydraulic_step_sec

        ###################### SETS #########################
        # Sets are being created for easy access to results without the need of querying the network model.
        # NODES
        model.nodes = Set(initialize=[name for name, node in wn.nodes()])
        model.tanks = Set(initialize=[n for n, N in wn.nodes(Tank)])
        model.junctions = Set(initialize=[n for n, N in wn.nodes(Junction)])
        model.leaks = Set(initialize = [n for n, N in wn.nodes(Leak)])
        model.reservoirs = Set(initialize=[n for n, N in wn.nodes(Reservoir)])
        # LINKS
        model.links = Set(initialize=[name for name, link in wn.links()])
        model.pumps = Set(initialize=[l for l, L in wn.links(Pump)])
        model.valves = Set(initialize=[l for l, L in wn.links(Valve)])
        model.pipes = Set(initialize=[l for l, L in wn.links(Pipe)])

        ################### PARAMETERS #######################
        # Params are being created for easy access to results without the need of querying the network.
        model.demand_required = Param(model.junctions, within=Reals, initialize=nodal_demands)

        ################### VARIABLES #####################
        def flow_init_rule(model, l):
            if l in model.pipes or l in model.valves:
                return 0.3048
            elif l in model.pumps:
                pump = wn.get_link(l)
                if pump.info_type == 'HEAD':
                    return pump.get_design_flow()
                else:
                    return 0.3048
        def flow_bounds_rule(model, l):
            if l in model.pumps and l not in pumps_closed_by_outage:
                return (0.0, None)
            else:
                return (None, None)
        model.flow = Var(model.links, within=Reals, initialize=flow_init_rule, bounds=flow_bounds_rule)

        def init_head_rule(model, n):
            node = wn.get_node(n)
            if n in model.junctions:
                if self._pressure_driven:
                    return node.elevation + node.PF
                else:
                    return node.elevation
            elif n in model.tanks:
                return node.elevation
            else:
                return 100.0
        model.head = Var(model.nodes, initialize=init_head_rule)

        model.reservoir_demand = Var(model.reservoirs, within=Reals, initialize=0.1)
        model.tank_net_inflow = Var(model.tanks, within=Reals, initialize=0.1)

        # Initialize actual demand to required demand
        def init_demand_rule(model,n):
            return model.demand_required[n]
        model.demand_actual = Var(model.junctions, within=Reals, initialize=init_demand_rule)

        ############## CONSTRAINTS #####################

        # Head loss inside pipes
        for l in model.pipes:
            pipe = wn.get_link(l)
            pipe_resistance_coeff = self._Hw_k*(pipe.roughness**(-1.852))*(pipe.diameter**(-4.871))*pipe.length # Hazen-Williams
            start_node = pipe.start_node()
            end_node = pipe.end_node()
            if l in links_closed:
                pass
            else:
                if modified_hazen_williams:
                    setattr(model, 'pipe_headloss_'+str(l), Constraint(expr=Expr_if(IF=model.flow[l]>0, THEN=1, ELSE=-1)
                            *pipe_resistance_coeff*LossFunc(abs(model.flow[l])) == model.head[start_node] - model.head[end_node]))
                else:
                    setattr(model, 'pipe_headloss_'+str(l), Constraint(expr=pipe_resistance_coeff*model.flow[l]*(abs(model.flow[l]))**0.852 == model.head[start_node] - model.head[end_node]))

        # Head gain provided by the pump is implemented as negative headloss
        for l in model.pumps:
            pump = wn.get_link(l)
            start_node = pump.start_node()
            end_node = pump.end_node()
            if l not in links_closed:
                if l in pumps_closed_by_outage:
                    # replace pump by pipe of length 10m, diameter 1m, and roughness coefficient of 200
                    pipe_resistance_coeff = self._Hw_k*(200.0**(-1.852))*(1**(-4.871))*10.0 # Hazen-Williams coefficient
                    if modified_hazen_williams:
                        setattr(model, 'pipe_headloss_'+str(l), Constraint(expr=model.head[start_node] - model.head[end_node] == 0))
                    else:
                        setattr(model, 'pipe_headloss_'+str(l), Constraint(expr=pipe_resistance_coeff*model.flow[l]*(abs(model.flow[l]))**0.852 == model.head[start_node] - model.head[end_node]))
                else:
                    if pump.info_type == 'HEAD':
                        A, B, C = pump.get_head_curve_coefficients()
                        if l not in links_closed:
                            setattr(model, 'pump_negative_headloss_'+str(l), Constraint(expr=model.head[start_node] - model.head[end_node] == (-1.0*A + B*((model.flow[l])**C))))
                    elif pump.info_type == 'POWER':
                        if l not in links_closed:
                            setattr(model, 'pump_negative_headloss_'+str(l), Constraint(expr=(model.head[start_node] - model.head[end_node])*model.flow[l]*self._g*1000.0 == -pump.power))
                    else:
                        raise RuntimeError('Pump info type not recognised. ' + l)

        # Mass Balance
        def node_mass_balance_rule(model, n):
            expr = 0
            for l in wn.get_links_for_node(n):
                link = wn.get_link(l)
                if link.start_node() == n:
                    expr -= model.flow[l]
                elif link.end_node() == n:
                    expr += model.flow[l]
                else:
                    raise RuntimeError('Node link is neither start nor end node.')
            node = wn.get_node(n)
            if isinstance(node, Junction):
                return expr == model.demand_actual[n]
                #return expr == model.demand_required[n]
            elif isinstance(node, Tank):
                return expr == model.tank_net_inflow[n]
            elif isinstance(node, Reservoir):
                return expr == model.reservoir_demand[n]
            elif isinstance(node, Leak):
                return expr**2 == node.leak_discharge_coeff**2*node.area**2*(2*self._g)*(model.head[n]-node.elevation)
        model.node_mass_balance = Constraint(model.nodes, rule=node_mass_balance_rule)

        def tank_dynamics_rule(model, n):
            if first_timestep:
                return Constraint.Skip
            else:
                tank = wn.get_node(n)
                return (model.tank_net_inflow[n]*model.timestep*4.0)/(math.pi*(tank.diameter**2)) == model.head[n]-last_tank_head[n]
        model.tank_dynamics = Constraint(model.tanks, rule=tank_dynamics_rule)

        # Pressure driven demand constraint
        def pressure_driven_demand_rule(model, j):
            junction = wn.get_node(j)
            if model.demand_required[j] == 0.0:
                #return Constraint.Skip
                return model.demand_actual[j] == 0.0 # Using this constraint worked better than fixing this variable.
            else:
                return pressure_dependent_demand_linear(model.demand_required[j], model.head[j]-junction.elevation, junction.PF, junction.P0) == model.demand_actual[j]

        def demand_driven_rule(model, j):
            return model.demand_actual[j] == model.demand_required[j]

        if self._pressure_driven:
            model.pressure_driven_demand = Constraint(model.junctions, rule=pressure_driven_demand_rule)
        else:
            model.pressure_driven_demand = Constraint(model.junctions, rule=demand_driven_rule)

        return model


    def run_calibration(self,
                        measurements, 
                        weights = {'tank_level':1.0, 'pressure':1.0,'head':1.0, 'flowrate':1.0, 'demand':1.0},
                        solver='ipopt', 
                        solver_options={}, 
                        modified_hazen_williams=True,
                        external_link_statuses=None, 
                        dma_dict=None,
                        fix_base_demand=False):
        import numpy as np
       
        
        # Initialise demand dictionaries and link statuses
        self._initialize_simulation()

        # Do it in the constructor? make it an attribute?
        model = self._build_hydraulic_model(modified_hazen_williams,external_mass_balance=True,external_link_statuses=external_link_statuses)
        wn = self._wn

        if dma_dict is not None:
            # Define demand multipliers
            N_DMA = set(dma_dict.values())
            model.d_multiplier = Var(N_DMA,model.time,initialize=1.0,within=NonNegativeReals)
            model.base_demand = Var(model.junctions,initialize=1.0)

            def dma_demand_rule(m,n,t):
                dma = dma_dict[n]
                if fix_base_demand:
                    return m.demand_actual[n,t] == wn.get_node(n).base_demand*m.d_multiplier[dma,t]
                else:
                    if wn.get_node(n).base_demand!=0:
                        return m.demand_actual[n,t] == m.base_demand[n]*m.d_multiplier[dma,t]
                    else:
                        return m.demand_actual[n,t] == 0.0
            model.dma_constraint = Constraint(model.junctions, model.time, rule = dma_demand_rule)

        # Temporal the calibrator should check if initial values are provided if not they should be fixed

        # for the reservoir should look for the head at any time and fix it for all times...
        # Fix the head in a reservoir
        for n in model.reservoirs:
            reservoir_head = wn.get_node(n).base_head
            for t in model.time:
                model.head[n,t].value = reservoir_head
                model.head[n,t].fixed = True

        # Look for initial values in data. If not provided should exit calibration
        # Fix the initial head in a Tank
        """
        for n in model.tanks:
            tank = wn.get_node(n)
            tank_initial_head = tank.elevation + tank.init_level
            t = min(model.time)
            model.head[n,t].value = tank_initial_head
            model.head[n,t].fixed = True
        """

        # Fix to zero the nodes that have base demand zero
        """
        junctions_zero_base = wn.query_node_attribute('base_demand', np.equal, 0.0, node_type=Junction).keys()
        for n in junctions_zero_base:
            for t in model.time:
                model.demand_actual[n,t].value = 0.0
                model.demand_actual[n,t].fixed = True
        """

        """
        # fixed to zero the times at which the pipe was closed
        for l in model.links:
            for t in model.time:
                time_sec = t*self._hydraulic_step_sec
                if not self.is_link_open(l,time_sec):
                    model.flow[l,t].value = 0.0
                    model.flow[l,t].fixed = True
        """
        
        t0 = time.time()
        def node_mass_balance_rule(model, n, t):
            expr = 0
            for l in wn.get_links_for_node(n):
                link = wn.get_link(l)
                if link.start_node() == n:
                    expr -= model.flow[l,t]
                elif link.end_node() == n:
                    expr += model.flow[l,t]
                else:
                    raise RuntimeError('Node link is neither start nor end node.')
            node = wn.get_node(n)
            if isinstance(node, Junction):
                return expr == model.demand_actual[n,t]
            elif isinstance(node, Tank):
                return expr == model.tank_net_inflow[n,t]
            elif isinstance(node, Reservoir):
                return expr == model.reservoir_demand[n,t]

        #model.node_mass_balance.deactivate()
        model.node_mass_balance2 = Constraint(model.nodes, model.time, rule=node_mass_balance_rule)
        print "Time to build mass balance constraint: ", time.time()-t0

               
        ############### OBJECTIVE ########################
        def build_objective_expression2(model, measurements):
            node_measurements = measurements.node
            link_measurements = measurements.link

            node_params = node_measurements.columns
            link_params = link_measurements.columns

            # helper function
            time_step_inverse = 1.0/self._hydraulic_step_sec
            dateToTimestep = lambda DateTime: DateTime.total_seconds()*time_step_inverse


            node_ids = node_measurements.index.get_level_values('node').drop_duplicates()
            link_ids = link_measurements.index.get_level_values('link').drop_duplicates()

            ##################################################
            obj_expr = 0
            for param in node_params:
                all_param_measurements = measurements.node[param]
                param_measurements = all_param_measurements.dropna()
                node_names = param_measurements.index.get_level_values('node').drop_duplicates()
                if param == 'demand':
                    for n in node_names:
                        node_measure_times = list(param_measurements[n].index)
                        type_node = self._get_node_type(n)
                        for dt in node_measure_times:
                            t = dateToTimestep(dt)
                            if type_node =='junction':
                                model.demand_actual[n,t].value = param_measurements[n][dt]
                            elif type_node =='tank':
                                model.tank_net_inflow[n,t].value = param_measurements[n][dt]
                            elif type_node =='reservoir':
                                model.reservoir_demand[n,t].value = param_measurements[n][dt]
                            else:
                                print 'WARNING: ignored ',param, ' measurement', n,' ',dt,' ', param_measurements[n][dt]
                    obj_expr += sum((param_measurements[n][dt]-model.demand_actual[n,dateToTimestep(dt)])**2 for n in node_names for dt in param_measurements[n].index if self._get_node_type(n)=='junction')*weights[param]
                elif param == 'pressure':
                    for n in node_names:
                        node_measure_times = param_measurements[n].index
                        type_node = self._get_node_type(n)
                        for dt in node_measure_times:
                            t = dateToTimestep(dt)
                            if type_node == 'junction':
                                model.head[n,t].value = param_measurements[n][dt]+wn.get_node(n).elevation
                            elif type_node == 'tank':
                                model.head[n,t].value = param_measurements[n][dt]+wn.get_node(n).elevation
                    obj_expr += sum(((param_measurements[n][dt]+wn.get_node(n).elevation)-model.head[n,dateToTimestep(dt)])**2 for n in node_names for dt in param_measurements[n].index if self._get_node_type(n)!='reservoir')*weights[param]
                elif param == 'head':
                    for n in node_names:
                        node_measure_times = param_measurements[n].index
                        for dt in node_measure_times:
                            t = dateToTimestep(dt)
                            model.head[n,t].value = param_measurements[n][dt]
                    obj_expr += sum((param_measurements[n][dt]-model.head[n,dateToTimestep(dt)])**2 for n in node_names for dt in param_measurements[n].index if self._get_node_type(n)=='tank')*weights['tank_level']
                    obj_expr += sum((param_measurements[n][dt]-model.head[n,dateToTimestep(dt)])**2 for n in node_names for dt in param_measurements[n].index if self._get_node_type(n)!='tank')*weights[param]


            for param in link_params:
                all_param_measurements = measurements.link[param]
                param_measurements = all_param_measurements.dropna()
                link_names = param_measurements.index.get_level_values('link').drop_duplicates()
                if param == 'flowrate':
                    for l in link_names:
                        link_measure_times = list(param_measurements[l].index)
                        for dt in link_measure_times:
                            t = dateToTimestep(dt)
                            if self.give_link_status(l,t*self._hydraulic_step_sec)!='CLOSED':
                                model.flow[l,t].value =  param_measurements[l][dt]
                            else:
                                model.flow[l,t].value =  0.0
                    obj_expr += sum((param_measurements[l][dt]-model.flow[l,dateToTimestep(dt)])**2 for l in link_names for dt in list(param_measurements[l].index))*weights[param]
                else:
                    if param != 'type':
                        print 'WARNING: ',param, ' measurements are not currently supported for calibration.'

            return obj_expr

        def initialize_from_measurements(model, measurements):

            time_step_inverse = 1.0/self._hydraulic_step_sec
            # initialize variables to measurements
            for tm in measurements.keys():
                type_params = measurements[tm].keys()
                if tm == 'tank':
                    for tp in type_params:
                        time_node_tuples = measurements[tm][tp].keys()
                        if tp == 'demand':
                            for node_time in time_node_tuples:
                                n = node_time[0]
                                t = node_time[1]*time_step_inverse
                                model.tank_net_inflow[n,t].value = measurements[tm][tp][node_time]
                        elif tp == 'pressure':
                            for node_time in time_node_tuples:
                                n = node_time[0]
                                t = node_time[1]*time_step_inverse
                                model.head[n,t].value = measurements[tm][tp][node_time] + wn.get_node(n).elevation
                        elif tp == 'head':
                            for node_time in time_node_tuples:
                                n = node_time[0]
                                t = node_time[1]*time_step_inverse
                                model.head[n,t].value = measurements[tm][tp][node_time]
                        else:
                            print 'WARNING: ',tp, ' not supported as a measurement for ', tm

                elif tm == 'reservoir':
                    for tp in type_params:
                        time_node_tuples = measurements[tm][tp].keys()
                        if tp == 'demand':
                            for node_time in time_node_tuples:
                                n = node_time[0]
                                t = node_time[1]*time_step_inverse
                                model.reservoir_demand[n,t].value = measurements[tm][tp][node_time]
                        elif tp == 'head':
                            for node_time in time_node_tuples:
                                n = node_time[0]
                                t = node_time[1]*time_step_inverse
                                model.head[n,t].value = measurements[tm][tp][node_time]
                        else:
                            print 'WARNING: ',tp, ' not supported as a measurement for ', tm

                elif tm == 'junction':
                    for tp in type_params:
                        time_node_tuples = measurements[tm][tp].keys()
                        if tp == 'demand':
                            for node_time in time_node_tuples:
                                n = node_time[0]
                                t = node_time[1]*time_step_inverse
                                model.demand_actual[n,t].value = measurements[tm][tp][node_time]
                        elif tp == 'pressure':
                            for node_time in time_node_tuples:
                                n = node_time[0]
                                t = node_time[1]*time_step_inverse
                                model.head[n,t].value = measurements[tm][tp][node_time] + wn.get_node(n).elevation
                        elif tp == 'head':
                            for node_time in time_node_tuples:
                                n = node_time[0]
                                t = node_time[1]*time_step_inverse
                                model.head[n,t].value = measurements[tm][tp][node_time]
                        else:
                            print 'WARNING: ',tp, ' not supported as a measurement for ', tm

                else:
                    # this take care of pipes pumps and valves
                    for tp in type_params:
                        time_link_tuples = measurements[tm][tp].keys()
                        if tp == 'flowrate':
                            for link_time in time_link_tuples:
                                l = link_time[0]
                                t = link_time[1]*time_step_inverse                        
                                if self.give_link_status(l,link_time[1])!='CLOSED':
                                    model.flow[l,t].value =  measurements[tm][tp][link_time]
                                else:
                                    model.flow[l,t].value =  0.0
                        else:
                            print 'WARNING: ',tp, ' not supported as a measurement for ', tm


        def build_objective_expression(model, measurements):
            ts_inv = 1.0/self._hydraulic_step_sec
            obj_expr = 0
            # junction measurements
            tm = 'junction'
            junction_measures = measurements.get(tm)
            if junction_measures is not None:
                params = junction_measures.keys()
                tp = 'demand'
                if tp in params:
                    # Regularization term
                    obj_expr += sum((junction_measures[tp][nt]-model.demand_actual[nt[0],nt[1]*ts_inv])**2 for nt in junction_measures[tp].keys())*weights[tp]
                tp = 'head'
                if tp in params:
                    obj_expr += sum((junction_measures[tp][nt]-model.head[nt[0],nt[1]*ts_inv])**2 for nt in junction_measures[tp].keys())*weights[tp]
                tp = 'pressure'
                if tp in params:
                    obj_expr += sum(((junction_measures[tp][nt]+wn.get_node(nt[0]).elevation)-model.head[nt[0],nt[1]*ts_inv])**2 for nt in junction_measures[tp].keys())*weights[tp]

            # tank measurements
            tm = 'tank'
            tank_measures = measurements.get(tm)
            if tank_measures is not None:
                params = tank_measures.keys()
                tp = 'head'
                if tp in params:
                    obj_expr += sum((tank_measures[tp][nt]-model.head[nt[0],nt[1]*ts_inv])**2 for nt in tank_measures[tp].keys())*weights['tank_level']
                tp = 'pressure'
                if tp in params:
                    obj_expr += sum(((tank_measures[tp][nt]+wn.get_node(nt[0]).elevation)-model.head[nt[0],nt[1]*ts_inv])**2 for nt in tank_measures[tp].keys())*weights[tp]

            # link measurements
            link_types = ['valve','link','pump']
            for lt in link_types:
                link_measures = measurements.get(lt)
                if link_measures is not None:
                    params = link_measures.keys()
                    tp = 'flowrate'
                    if tp in params:
                        obj_expr += sum((link_measures[tp][link_time]-model.flow[link_time[0],link_time[1]*ts_inv])**2 for link_time in link_measures[tp].keys())*weights[tp]
            # reservoir measurements (should be passed only for one timestep.. may could be just ignored)
            """
            tm = 'reservoir'
            reservoir_measures = measurements.get(tm)
            if reservoir_measures is not None:
                params = reservoir_measures.keys()
                tp = 'head'
                if tp in params:
                    obj_expr += sum((reservoir_measures[tp][nt]-model.head[nt[0],nt[1]*ts_inv])**2 for nt in reservoir_measures[tp].keys())*weights[tp]
            """
            return obj_expr

        t0 = time.time()
        if isinstance(measurements,dict):
            initialize_from_measurements(model, measurements)
            obj_expr = build_objective_expression(model, measurements)
        else:
            obj_expr = build_objective_expression2(model, measurements)
        model.obj = Objective(expr=obj_expr, sense=minimize)
        print "Time to build the objective: ", time.time()-t0 

        ####### CREATE INSTANCE AND SOLVE ########
        #model.pipe_headloss.pprint()
        #instance = model.create()
        instance = model
        
        #import pyomo_utils as pyu
        #pyu.CheckInstanceFeasibility(instance,1e-3)
        t0 = time.time()
        opt = SolverFactory(solver,solver_io='nl')
        #opt = SolverFactory(solver)
        # Set solver options
        for key, val in solver_options.iteritems():
            opt.options[key]=val

        #opt.options['print_options_documentation']='yes'
        # Solve pyomo model
        pyomo_results = opt.solve(instance, tee=True,keepfiles=False)

        #print opt._problem_files
        print "Solving. Timing: ", time.time()-t0
        #print pyomo_results['Solution']_problem_files
        #help(pyomo_results['Solution'])
        #print "Created results: ", time.time() - t0
        instance.load(pyomo_results)
        #instance.tank_net_inflow.pprint()
        #print model.head['10',0].value
        #print model.head['101',0].value

        # Load pyomo results into results object
        results = self._read_pyomo_results(instance, pyomo_results)

        return results


    def run_sim(self, solver='ipopt', solver_options={}, modified_hazen_williams=True, fixed_demands=None):
        
        """
<<<<<<< HEAD
        Main method to run a simulation.
=======
        # Do it in the constructor? make it an attribute?
        model = self.build_hydraulic_model(modified_hazen_williams)

        #######################TEMPORAL#############################
        dateToTimestep = lambda DateTime: (((DateTime.components.days*24+DateTime.components.hours)*60+DateTime.components.minutes)*60+DateTime.components.seconds)/self._hydraulic_step_sec
        if fixed_demands is not None:
            nodes = fixed_demands.node.index.get_level_values('node').drop_duplicates()
            for n in nodes:
                if self._get_node_type(n) == 'junction':
                    times = fixed_demands.node['demand'][n].index
                    for dt in times:
                        t = dateToTimestep(dt)
                        model.demand_actual[n,t].value = fixed_demands.node['demand'][n][dt]
                        model.demand_actual[n,t].fixed = True

        ####################################################
>>>>>>> 141dcdbd

        Parameters
        ----------
        solver : String
            Name of the nonlinear programming solver to be used for solving the hydraulic equations.
            Default is 'ipopt'.
        solver_options : Dictionary
            A dictionary of solver options.
        modified_hazen_williams : Bool
            Flag used to turn on/off small modifications to the Hazen-Williams equation. These modifications are usually
            necessary for stability of the nonlinear solver. Default value is True.
        fixed_demands: Dictionary (node_name, time_step): demand value
            An external dictionary of demand values can be provided using this parameter. This option is used in the
            calibration work.
        :return:
        """

        # Create and initialize dictionaries containing demand values and link statuses
        if fixed_demands is None:
            self._initialize_simulation()
        else:
            self._initialize_simulation(fixed_demands)

        # Create results object
        results = NetResults()
        results.link = pd.DataFrame(columns=['time', 'link', 'flowrate', 'velocity', 'type'])
        results.node = pd.DataFrame(columns=['time', 'node', 'demand', 'expected_demand', 'head', 'pressure', 'type'])
        results.time = pd.timedelta_range(start='0 minutes',
                                          end=str(self._sim_duration_sec) + ' seconds',
                                          freq=str(self._hydraulic_step_sec/60) + 'min')

        # Load general simulation options into the results object
        self._load_general_results(results)

        # Create sets for storing closed links
        pumps_closed_by_rule = set([]) # Set of pumps that are closed by level controls defined in inp file
        pumps_closed_by_outage = set([]) # Set of pump closed by pump outage times provided by user
        links_closed_by_tank_controls = set([])  # Set of pipes closed when tank level goes below min
        closed_check_valves = set([]) # Set of closed check valves
        pumps_closed_by_drain_to_reservoir = set([]) # Set of link close because of reverse flow into the reservoir
        pumps_closed_by_low_flow = set([]) # Set of pumps closed by low flow
        links_closed_by_time = set([]) # Set of links closed by time controls

        # Create solver instance
        opt = SolverFactory(solver)
        # Set solver options
        for key, val in solver_options.iteritems():
            opt.options[key]=val
        opt.options['bound_relax_factor'] = 0.0 # This is necessary to prevent pump flow from becoming slightly -ve.
                                                # Since it is raised to a fractional power.

        ######### MAIN SIMULATION LOOP ###############
        # Initialize counters and flags
        t = 0 # timestep
        step_iter = 0 # trial
        instance = None
        valve_status_changed = False
        check_valve_status_changed = False
        reservoir_link_closed_flag = False
        low_flow_pumps_closed_flag = False
        first_timestep = True
        while t < self._n_timesteps and step_iter < self._max_step_iter:
            if t == 0:
                first_timestep = True
                last_tank_head = {} # Tank head at previous timestep
                for tank_name, tank in self._wn.nodes(Tank):
                    last_tank_head[tank_name] = tank.elevation + tank.init_level
            else:
                first_timestep = False

            # Get demands at current timestep
            current_demands = {n_name: self._demand_dict[n_name, t] for n_name, n in self._wn.nodes(Junction)}

            # Get time controls
            for link_name, status in self._link_status.iteritems():
                if not status[t]:
                    links_closed_by_time.add(link_name)

            # Apply conditional controls based on the results of the previous simulation
            # These will override time controls
            # TODO: Re-solve first timestep if conditional controls are not satisfied.
            if not first_timestep:
                self._apply_conditional_controls(instance,
                                                 pumps_closed_by_rule,
                                                 links_closed_by_time,
                                                 t)
                # Apply tank controls based on the results of the previous simulation
                # These will override time controls
                if self._tank_controls:
                    self._apply_tank_controls(instance, links_closed_by_tank_controls, links_closed_by_time, t)

            # Apply pump outage
            # These will override time controls, pumps closed by drain to reservoir, and links closed by tank controls
            if self._pump_outage:
                reservoir_link_closed_flag = self._apply_pump_outage(instance,
                                                                     pumps_closed_by_outage,
                                                                     links_closed_by_time,
                                                                     pumps_closed_by_drain_to_reservoir,
                                                                     links_closed_by_tank_controls,
                                                                     t)

            """
            # print controls
            print "Links closed by time controls: "
            for i in links_closed_by_time:
                print "\tLink: ", i, " closed"
            print "Links closed by conditional controls: "
            for i in pumps_closed_by_rule:
                print "\tLink: ", i, " closed"
            print "Pumps closed by outage: "
            for i in pumps_closed_by_outage:
                print "\tLink: ", i, " closed"
            print "Links closed by tank controls: "
            for i in links_closed_by_tank_controls:
                print "\tLink: ", i, " closed"
            print "Links closed by drain to reservoir:"
            for i in pumps_closed_by_drain_to_reservoir:
                print "\tLink: ", i, " closed"
            print "Pumps closed by low flow:"
            for i in pumps_closed_by_low_flow:
                print "\tLink: ", i, " closed"
            print "Valve Status: "
            print self._valve_status
            """

            # Combine list of closed links, does not include pumps closed by outage (they are passed separately for model construction).
            links_closed = pumps_closed_by_low_flow.union(pumps_closed_by_drain_to_reservoir.union(links_closed_by_time.union(pumps_closed_by_rule.union(links_closed_by_tank_controls.union(closed_check_valves)))))

            timedelta = results.time[t]
            if step_iter == 0:
                print "Running Hydraulic Simulation at time", timedelta, " ... "
            else:
                print "\t Trial", str(step_iter+1), "Running Hydraulic Simulation at time", timedelta, " ..."

            #t0 = time.time()
            # Build the hydraulic constraints at current timestep
            # These constraints do not include valve flow constraints
            model = self._build_hydraulic_model_at_instant(last_tank_head,
                                                          current_demands,
                                                          first_timestep,
                                                          links_closed,
                                                          pumps_closed_by_outage,
                                                          modified_hazen_williams)
            #print "Total build model time : ", time.time() - t0

            # Add constant objective
            model.obj = Objective(expr=1, sense=minimize)
            #Create does not need to be called for NLP
            instance = model

            # Initialize instance from the results of previous timestep
            if not first_timestep:
                #instance.load(pyomo_results)
                self._initialize_from_pyomo_results(instance, last_instance)

            # Fix variables. This has to be done after the call to _initialize_from_pyomo_results above.
            self._fix_instance_variables(first_timestep, instance, links_closed)

            # Add Pressure Reducing Valve (PRV) constraints based on status
            self._add_valve_constraints(instance)

            # Solve the instance and load results
            pyomo_results = opt.solve(instance, tee=False, keepfiles=False)
            instance.load(pyomo_results)
            #CheckInstanceFeasibility(instance, 1e-6)

            # Check if the solver converged. Else we assume there was a pump with very low flow that needs to be closed.
            if (pyomo_results.solver.status == SolverStatus.ok) and (pyomo_results.solver.termination_condition == TerminationCondition.optimal):
                low_flow_pumps_closed_flag = False
            else:
                # Close low flow pumps. This overrides pumps closed by outage.
                low_flow_pumps_closed_flag = self._close_low_flow_pumps(instance, pumps_closed_by_low_flow, pumps_closed_by_outage)

            # Set valve status based on pyomo results
            if self._wn._num_valves != 0:
                valve_status_changed = self._set_valve_status(instance)
                check_valve_status_changed = self._set_check_valves_closed(instance, closed_check_valves)

            # Another trial at the same timestep is required if the following conditions are met:
            if valve_status_changed \
                    or check_valve_status_changed \
                    or reservoir_link_closed_flag \
                    or low_flow_pumps_closed_flag:
                step_iter += 1
            else:
                step_iter = 0
                t += 1
                # Load last tank head
                for tank_name, tank in self._wn.nodes(Tank):
                    last_tank_head[tank_name] = instance.head[tank_name].value
                # Load results into self._pyomo_sim_results
                self._append_pyomo_results(instance, timedelta)

            # Copy last instance. Used to manually initialize next timestep.
            last_instance = copy.copy(instance)

            # Reset time controls
            links_closed_by_time = set([])

            if step_iter == self._max_step_iter:
                raise RuntimeError('Simulation did not converge at timestep ' + str(t) + ' in '+str(self._max_step_iter)+' trials.')

        ######## END OF MAIN SIMULATION LOOP ##########

        # Save results into the results object
        node_data_frame = pd.DataFrame({'time':     self._pyomo_sim_results['node_times'],
                                        'node':     self._pyomo_sim_results['node_name'],
                                        'demand':   self._pyomo_sim_results['node_demand'],
                                        'expected_demand':   self._pyomo_sim_results['node_expected_demand'],
                                        'head':     self._pyomo_sim_results['node_head'],
                                        'pressure': self._pyomo_sim_results['node_pressure'],
                                        'type':     self._pyomo_sim_results['node_type']})

        node_pivot_table = pd.pivot_table(node_data_frame,
                                          values=['demand', 'expected_demand', 'head', 'pressure', 'type'],
                                          index=['node', 'time'],
                                          aggfunc= lambda x: x)
        results.node = node_pivot_table

        link_data_frame = pd.DataFrame({'time':     self._pyomo_sim_results['link_times'],
                                        'link':     self._pyomo_sim_results['link_name'],
                                        'flowrate': self._pyomo_sim_results['link_flowrate'],
                                        'velocity': self._pyomo_sim_results['link_velocity'],
                                        'type':     self._pyomo_sim_results['link_type']})

        link_pivot_table = pd.pivot_table(link_data_frame,
                                              values=['flowrate', 'velocity', 'type'],
                                              index=['link', 'time'],
                                              aggfunc= lambda x: x)
        results.link = link_pivot_table
        return results

    def _fix_instance_variables(self, first_timestep, instance, links_closed):
        # Fix the head in a reservoir
        for n in instance.reservoirs:
            reservoir_head = self._wn.get_node(n).base_head
            instance.head[n].value = reservoir_head
            instance.head[n].fixed = True

        # Fix the initial head in a Tank
        if first_timestep:
            for n in instance.tanks:
                tank = self._wn.get_node(n)
                tank_initial_head = tank.elevation + tank.init_level
                instance.head[n].value = tank_initial_head
                instance.head[n].fixed = True

        # Set flow to 0 if link is closed
        for l in instance.links:
            if l in links_closed:
                instance.flow[l].fixed = True
                # instance.flow[l].value = self._Qtol/10.0
                instance.flow[l].value = 0.0
            else:
                instance.flow[l].fixed = False

    def _add_valve_constraints(self, model):
        for l in model.valves:
            valve = self._wn.get_link(l)
            start_node = valve.start_node()
            end_node = valve.end_node()
            pressure_setting = valve.setting
            status = self._valve_status[l]
            if status == 'CLOSED':
                # model.flow[l].value = self._Qtol/10.0
                model.flow[l].value = 0.0
                model.flow[l].fixed = True
            elif status == 'OPEN':
                diameter = valve.diameter
                # Darcy-Weisbach model for valves
                valve_resistance_coefficient = 0.02 * self._Dw_k * (diameter * 2) / (diameter ** 5)
                setattr(model, 'valve_headloss_' + str(l), Constraint(
                    expr=valve_resistance_coefficient * model.flow[l] ** 2 == model.head[start_node] - model.head[
                        end_node]))
            elif status == 'ACTIVE':
                end_node_obj = self._wn.get_node(end_node)
                model.head[end_node].value = pressure_setting + end_node_obj.elevation
                model.head[end_node].fixed = True
            else:
                raise RuntimeError("Valve Status not recognized.")

    def _read_pyomo_results(self, instance, pyomo_results):
        """
        Reads pyomo results from a pyomo instance and loads them into
        a network results object.

        Parameters
        -------
        instance : Pyomo model instance
            Pyomo instance after instance.load() has been called.
        pyomo_results : Pyomo results object
            Pyomo results object

        Return
        ------
        A NetworkResults object containing simulation results.
        """
        # Create results object
        results = NetResults()

        # Load general simulation options into the results object
        self._load_general_results(results)

        # Load pyomo solver statistics into the results object
        results.solver_statistics['name'] = pyomo_results.solver.name
        results.solver_statistics['status'] = pyomo_results.solver.status
        results.solver_statistics['statistics'] = pyomo_results.solver.statistics.items()

        # Create Delta time series
        results.time = pd.timedelta_range(start='0 minutes',
                                          end=str(self._sim_duration_sec) + ' seconds',
                                          freq=str(self._hydraulic_step_sec/60) + 'min')
        # Load link data
        link_name = []
        flowrate = []
        velocity = []
        times = []
        link_type = []
        for l in instance.links:
            link = self._wn.get_link(l)
            for t in instance.time:
                link_name.append(l)
                link_type.append(self._get_link_type(l))
                times.append(results.time[t])
                flow_l_t = instance.flow[l,t].value
                flowrate.append(flow_l_t)
                if isinstance(link, Pipe):
                    velocity_l_t = 4.0*abs(flow_l_t)/(math.pi*link.diameter**2)
                else:
                    velocity_l_t = 0.0
                velocity.append(velocity_l_t)

        link_data_frame = pd.DataFrame({'time': times,
                                        'link': link_name,
                                        'flowrate': flowrate,
                                        'velocity': velocity,
                                        'type': link_type})

        link_pivot_table = pd.pivot_table(link_data_frame,
                                              values=['flowrate', 'velocity', 'type'],
                                              index=['link', 'time'],
                                              aggfunc= lambda x: x)
        results.link = link_pivot_table

        # Load node data
        node_name = []
        head = []
        pressure = []
        demand = []
        expected_demand = []
        times = []
        node_type = []
        for n in instance.nodes:
            node = self._wn.get_node(n)
            for t in instance.time:
                node_name.append(n)
                node_type.append(self._get_node_type(n))
                times.append(results.time[t])
                head_n_t = instance.head[n, t].value
                if isinstance(node, Reservoir):
                    pressure_n_t = 0.0
                else:
                    pressure_n_t = head_n_t - node.elevation
                head.append(head_n_t)
                pressure.append(pressure_n_t)
                if isinstance(node, Junction):
                    demand.append(instance.demand_actual[n,t].value)
                    expected_demand.append(instance.demand_required[n,t])
                elif isinstance(node, Reservoir):
                    demand.append(instance.reservoir_demand[n,t].value)
                    expected_demand.append(instance.reservoir_demand[n,t].value)
                elif isinstance(node, Tank):
                    demand.append(instance.tank_net_inflow[n,t].value)
                    expected_demand.append(instance.tank_net_inflow[n,t].value)
                else:
                    demand.append(0.0)
                    expected_demand.append(0.0)

        node_data_frame = pd.DataFrame({'time': times,
                                        'node': node_name,
                                        'demand': demand,
                                        'expected_demand': expected_demand,
                                        'head': head,
                                        'pressure': pressure,
                                        'type': node_type})

        node_pivot_table = pd.pivot_table(node_data_frame,
                                          values=['demand', 'expected_demand', 'head', 'pressure', 'type'],
                                          index=['node', 'time'],
                                          aggfunc= lambda x: x)
        results.node = node_pivot_table

        return results


    def _append_pyomo_results(self, instance, time):
        """
        Reads pyomo results from a pyomo instance and loads them into
        the pyomo_sim_results dictionary.

        Parameters
        -------
        instance : Pyomo model instance
            Pyomo instance after instance.load() has been called.
        time : time string
            Current sim time in 'Day HH:MM:SS' format
        """

        # Load link data
        for l in instance.links:
            link = self._wn.get_link(l)
            link_name = l
            link_type = self._get_link_type(l)
            flowrate = instance.flow[l].value
            if isinstance(link, Pipe):
                velocity_l = 4.0*abs(flowrate)/(math.pi*link.diameter**2)
            else:
                velocity_l = 0.0
            self._pyomo_sim_results['link_name'].append(link_name)
            self._pyomo_sim_results['link_type'].append(link_type)
            self._pyomo_sim_results['link_times'].append(time)
            self._pyomo_sim_results['link_velocity'].append(velocity_l)
            self._pyomo_sim_results['link_flowrate'].append(flowrate)

        # Load node data
        for n in instance.nodes:
            node = self._wn.get_node(n)
            node_name = n
            node_type = self._get_node_type(n)
            head_n = instance.head[n].value
            if isinstance(node, Reservoir):
                pressure_n = 0.0
            else:
                pressure_n = abs(head_n - node.elevation)
            if isinstance(node, Junction):
                demand = instance.demand_actual[n].value
                expected_demand = instance.demand_required[n]
                #if n=='101' or n=='10':
                #    print n,'  ',head_n, '  ', node.elevation
            elif isinstance(node, Reservoir):
                demand = instance.reservoir_demand[n].value
                expected_demand = instance.reservoir_demand[n].value
            elif isinstance(node, Tank):
                demand = instance.tank_net_inflow[n].value
                expected_demand = instance.tank_net_inflow[n].value
            else:
                demand = 0.0
                expected_demand = 0.0

            #if head_n < -1e4:
            #    pressure_n = 0.0
            #    head_n = node.elevation
            self._pyomo_sim_results['node_name'].append(node_name)
            self._pyomo_sim_results['node_type'].append(node_type)
            self._pyomo_sim_results['node_times'].append(time)
            self._pyomo_sim_results['node_head'].append(head_n)
            self._pyomo_sim_results['node_demand'].append(demand)
            self._pyomo_sim_results['node_expected_demand'].append(expected_demand)
            self._pyomo_sim_results['node_pressure'].append(pressure_n)


    def _apply_conditional_controls(self, instance, pumps_closed, links_closed_by_time, t):
        for link_name_k, value in self._wn.conditional_controls.iteritems():
            open_above = value['open_above']
            open_below = value['open_below']
            closed_above = value['closed_above']
            closed_below = value['closed_below']
            # If link is closed and the tank level goes below threshold, then open the link
            for i in open_below:
                node_name_i = i[0]
                value_i = i[1]
                tank_i = self._wn.get_node(node_name_i)
                current_tank_level = instance.head[node_name_i].value - tank_i.elevation
                if link_name_k in pumps_closed:
                    if current_tank_level <= value_i:
                        pumps_closed.remove(link_name_k)
                        # Overriding time controls
                        if link_name_k in links_closed_by_time:
                            links_closed_by_time.remove(link_name_k)
                            # If the links base status is closed then
                            # all rest of timesteps should be opened
                            link = self._wn.get_link(link_name_k)
                            if link.get_base_status() == 'CLOSED':
                                for tt in xrange(t, self._n_timesteps):
                                    self._link_status[link_name_k][tt] = True

            # If link is open and the tank level goes above threshold, then close the link
            for i in closed_above:
                node_name_i = i[0]
                value_i = i[1]
                tank_i = self._wn.get_node(node_name_i)
                current_tank_level = instance.head[node_name_i].value - tank_i.elevation
                if link_name_k not in pumps_closed and current_tank_level >= value_i:
                    pumps_closed.add(link_name_k)

            # If link is closed and tank level goes above threshold, then open the link
            for i in open_above:
                node_name_i = i[0]
                value_i = i[1]
                tank_i = self._wn.get_node(node_name_i)
                current_tank_level = instance.head[node_name_i].value - tank_i.elevation
                if link_name_k in pumps_closed:
                    if current_tank_level >= value_i:
                        pumps_closed.remove(link_name_k)
                        if link_name_k in links_closed_by_time:
                            links_closed_by_time.remove(link_name_k)
                            # If the links base status is closed then
                            # all rest of timesteps should be opened
                            link = self._wn.get_link(link_name_k)
                            if link.get_base_status() == 'CLOSED':
                                for tt in xrange(t, self._n_timesteps):
                                    self._link_status[link_name_k][tt] = True

            # If link is open and the tank level goes below threshold, then close the link
            for i in closed_below:
                node_name_i = i[0]
                value_i = i[1]
                tank_i = self._wn.get_node(node_name_i)
                current_tank_level = instance.head[node_name_i].value - tank_i.elevation
                if link_name_k not in pumps_closed and current_tank_level <= value_i:
                    pumps_closed.add(link_name_k)


    def _override_tank_controls(self, links_closed_by_tank_controls, pumps_closed_by_outage):
        #links_closed_by_tank_controls.clear()
        for pump_name, pump in self._wn.links(Pump):
            if pump_name in pumps_closed_by_outage and pump_name in self._wn.conditional_controls.keys():
                #print pump_name , "opened, tanks filled by this pump are: ",  self._wn.conditional_controls[pump_name]['open_below']
                tank_filled_by_pump = self._wn.conditional_controls[pump_name]['open_below'][0][0]
                #print "\t", "Opening link next to tank: ", tank_filled_by_pump
                link_next_to_tank = self._tank_controls[tank_filled_by_pump]['link_name']
                if link_next_to_tank in links_closed_by_tank_controls:
                    #print "\t\t", "Link opened: ", link_next_to_tank
                    links_closed_by_tank_controls.remove(link_next_to_tank)

    def _apply_pump_outage(self, instance,
                           pumps_closed_by_outage,
                           links_closed_by_time_controls,
                           pumps_closed_by_drain_to_reserv,
                           links_closed_by_tank_controls,
                           t):

        time_t = self._hydraulic_step_sec*t
        reservoir_links_closed_flag = False

        for pump_name, time_tuple in self._pump_outage.iteritems():
            if time_t >= time_tuple[0] and time_t <= time_tuple[1]:
                #Check if pump being closed is next to a reservoir
                # If the flow in a reservoir pump is negative then the pump is closed
                # else the pump is replaced by a pipe
                if pump_name in self._reservoir_links.keys():
                    if instance is not None: #Check if this is not the 1st trial of the 1st timestep
                        if instance.flow[pump_name].value < -self._Qtol: # This is possible since pump was replaced by pipe
                            if pump_name not in pumps_closed_by_drain_to_reserv:
                                pumps_closed_by_drain_to_reserv.add(pump_name)
                                reservoir_links_closed_flag = True
                            if pump_name in pumps_closed_by_outage:
                                pumps_closed_by_outage.remove(pump_name)
                        else:
                            pumps_closed_by_outage.add(pump_name)
                    else:
                        pumps_closed_by_outage.add(pump_name)
                else:
                    pumps_closed_by_outage.add(pump_name)
            elif pump_name in pumps_closed_by_outage:
                pumps_closed_by_outage.remove(pump_name)
                self._override_time_controls(links_closed_by_time_controls, pump_name, t)
                #links_closed_by_tank_controls.clear()
            elif pump_name in pumps_closed_by_drain_to_reserv:
                pumps_closed_by_drain_to_reserv.remove(pump_name)
                self._override_time_controls(links_closed_by_time_controls, pump_name, t)
                #links_closed_by_tank_controls.clear()

        return reservoir_links_closed_flag

    def _apply_tank_controls(self, instance, pipes_closed_by_tank, links_closed_by_time, t):

        for tank_name, control_info in self._tank_controls.iteritems():
            link_name_to_tank = control_info['link_name']
            link_to_tank = self._wn.get_link(link_name_to_tank)
            if isinstance(link_to_tank, Pump):
                raise RuntimeError('Tank control is not supported for pumps!.')
            head_in_tank = instance.head[tank_name].value
            node_next_to_tank = control_info['node_name']
            min_tank_head = control_info['min_head']
            head_at_next_node = instance.head[node_next_to_tank].value
            # make link closed if the tank head is below min and
            # the head at connected node is below this minimum. That is,
            # flow will be out of the tank
            if head_in_tank <= min_tank_head and head_at_next_node <= head_in_tank:
                pipes_closed_by_tank.add(link_name_to_tank)
            elif link_name_to_tank in pipes_closed_by_tank:
                pipes_closed_by_tank.remove(link_name_to_tank)
                self._override_time_controls(links_closed_by_time, link_name_to_tank, t)
        return pipes_closed_by_tank

    def _override_time_controls(self, links_closed_by_time_controls, link_name, t):
        # Override time controls
        if link_name in links_closed_by_time_controls:
            links_closed_by_time_controls.remove(link_name)
            # If the links base status is closed then
            # all rest of timestep should be opened
            link = self._wn.get_link(link_name)
            closed_times = self._wn.time_controls[link_name]['closed_times']
            if link.get_base_status().upper() == 'CLOSED' or \
                    (len(closed_times) == 1 and closed_times[0] == 0):
                for tt in xrange(t, self._n_timesteps):
                    self._link_status[link_name][tt] = True

    def _set_valve_status(self, instance):
        """
        Change status of the valves based on the results obtained from pyomo
        simulation.

        Parameters
        -------
        instance : pyomo model instance

        Return
        ------
        valve_status_change : bool
            True if there was a change in valve status, False otherwise.

        """
        valve_status_changed = False
        # See EPANET2 Manual pg 191 for the description of the logic used below
        for valve_name in instance.valves:
            status = self._valve_status[valve_name]
            valve = self._wn.get_link(valve_name)
            pressure_setting = valve.setting
            start_node = valve.start_node()
            start_node_elevation = self._wn.get_node(start_node).elevation
            end_node = valve.end_node()

            head_sp = pressure_setting + start_node_elevation
            if status == 'ACTIVE':
                if instance.flow[valve_name].value < -self._Qtol:
                    #print "----- Valve ", valve_name, " closed:  ", instance.flow[valve_name].value, " < ", -self._Qtol
                    self._valve_status[valve_name] = 'CLOSED'
                    valve_status_changed = True
                elif instance.head[start_node].value < head_sp - self._Htol:
                    #print "----- Valve ", valve_name, " opened:  ", instance.head[start_node].value, " < ", head_sp - self._Htol
                    self._valve_status[valve_name] = 'OPEN'
                    valve_status_changed = True
            elif status == 'OPEN':
                if instance.flow[valve_name].value < -self._Qtol:
                    #print "----- Valve ", valve_name, " closed:  ", instance.flow[valve_name].value, " < ", -self._Qtol
                    self._valve_status[valve_name] = 'CLOSED'
                    valve_status_changed = True
                elif instance.head[start_node].value > head_sp + self._Htol:
                    #print "----- Valve ", valve_name, " active:  ", instance.head[start_node].value, " > ", head_sp + self._Htol
                    self._valve_status[valve_name] = 'ACTIVE'
                    valve_status_changed = True
            elif status == 'CLOSED':
                if instance.head[start_node].value > instance.head[end_node].value + self._Htol \
                    and instance.head[start_node].value < head_sp - self._Htol:
                    #print "----- Valve ", valve_name, " opened: from closed"
                    self._valve_status[valve_name] = 'OPEN'
                    valve_status_changed = True
                elif instance.head[start_node].value > instance.head[end_node].value + self._Htol \
                    and instance.head[end_node].value < head_sp - self._Htol:
                    #print "----- Valve ", valve_name, " active from closed"
                    self._valve_status[valve_name] = 'ACTIVE'
                    valve_status_changed = True
        return valve_status_changed

    def _set_check_valves_closed(self, instance, check_valves_closed):

        check_valve_status_changed = False
        # See EPANET2 Manual pg 191 for the description of the logic used below
        for pipe_name in self._wn._check_valves:
            pipe = self._wn.get_link(pipe_name)
            start_node = pipe.start_node()
            end_node = pipe.end_node()
            headloss = instance.head[start_node].value - instance.head[end_node].value
            if abs(headloss) > self._Htol:
                if headloss < -self._Htol:
                    if pipe_name not in check_valves_closed:
                        check_valves_closed.add(pipe_name)
                        check_valve_status_changed = True
                elif instance.flow[pipe_name].value < -self._Qtol:
                    if pipe_name not in check_valves_closed:
                        check_valves_closed.add(pipe_name)
                        check_valve_status_changed = True
                else:
                    if pipe_name in check_valves_closed:
                        check_valves_closed.remove(pipe_name)
                        check_valve_status_changed = True
            elif instance.flow[pipe_name].value < -self._Qtol:
                check_valves_closed.add(pipe_name)
                check_valve_status_changed = True

        #print check_valves_closed
        return check_valve_status_changed

    def _close_low_flow_pumps(self, instance, pumps_closed_by_low_flow, pumps_closed_by_outage):
        low_flow_pumps_closed_flag = False
        for pump in instance.pumps:
            if abs(instance.flow[pump].value) < self._pump_zero_flow_tol:
                if pump not in pumps_closed_by_low_flow and pump not in pumps_closed_by_outage:
                    pumps_closed_by_low_flow.add(pump)
                    low_flow_pumps_closed_flag = True
            elif pump in pumps_closed_by_low_flow:
                pumps_closed_by_low_flow.remove(pump)
        for pump in pumps_closed_by_outage:
            pumps_closed_by_low_flow.discard(pump)
        return low_flow_pumps_closed_flag

    def _load_general_results(self, results):
        """
        Load general simulation options into the results object.

        Parameter
        ------
        results : NetworkResults object
        """
        # Load general results
        results.network_name = self._wn.name

        # Load simulator options
        results.simulator_options['type'] = 'PYOMO'
        results.simulator_options['start_time'] = self._sim_start_sec
        results.simulator_options['duration'] = self._sim_duration_sec
        results.simulator_options['pattern_start_time'] = self._pattern_start_sec
        results.simulator_options['hydraulic_time_step'] = self._hydraulic_step_sec
        results.simulator_options['pattern_time_step'] = self._pattern_step_sec
<|MERGE_RESOLUTION|>--- conflicted
+++ resolved
@@ -10,11 +10,8 @@
 4. Check for negative pressure at leak node
 5. Double check units of leak model
 6. Leak model assumes all pressures are guage
-<<<<<<< HEAD
 7. Resolve first timestep if conditional controls are not satisfied.
-=======
-7. Check self._n_timesteps in _initialize_simulation
->>>>>>> 141dcdbd
+8. Check self._n_timesteps in _initialize_simulation
 """
 
 try:
@@ -1220,28 +1217,7 @@
     def run_sim(self, solver='ipopt', solver_options={}, modified_hazen_williams=True, fixed_demands=None):
         
         """
-<<<<<<< HEAD
-        Main method to run a simulation.
-=======
-        # Do it in the constructor? make it an attribute?
-        model = self.build_hydraulic_model(modified_hazen_williams)
-
-        #######################TEMPORAL#############################
-        dateToTimestep = lambda DateTime: (((DateTime.components.days*24+DateTime.components.hours)*60+DateTime.components.minutes)*60+DateTime.components.seconds)/self._hydraulic_step_sec
-        if fixed_demands is not None:
-            nodes = fixed_demands.node.index.get_level_values('node').drop_duplicates()
-            for n in nodes:
-                if self._get_node_type(n) == 'junction':
-                    times = fixed_demands.node['demand'][n].index
-                    for dt in times:
-                        t = dateToTimestep(dt)
-                        model.demand_actual[n,t].value = fixed_demands.node['demand'][n][dt]
-                        model.demand_actual[n,t].fixed = True
-
-        ####################################################
->>>>>>> 141dcdbd
-
-        Parameters
+        Optional Parameters
         ----------
         solver : String
             Name of the nonlinear programming solver to be used for solving the hydraulic equations.
@@ -1254,7 +1230,6 @@
         fixed_demands: Dictionary (node_name, time_step): demand value
             An external dictionary of demand values can be provided using this parameter. This option is used in the
             calibration work.
-        :return:
         """
 
         # Create and initialize dictionaries containing demand values and link statuses
