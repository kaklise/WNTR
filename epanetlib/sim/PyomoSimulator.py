--- conflicted
+++ resolved
@@ -665,7 +665,7 @@
 
     def run_sim(self, solver='ipopt', solver_options={}, modified_hazen_williams=True, fixed_demands = None):
         
-<<<<<<< HEAD
+        """
         # Do it in the constructor? make it an attribute?
         model = self.build_hydraulic_model(modified_hazen_williams)
 
@@ -691,8 +691,7 @@
             for t in model.time:
                 model.head[n,t].value = reservoir_head
                 model.head[n,t].fixed = True
-=======
->>>>>>> 43d2ef07
+        """
 
         #print link_status
 
