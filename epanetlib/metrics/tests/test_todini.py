from nose.tools import *
from os.path import abspath, dirname, join
import numpy as np
import matplotlib.pyplot as plt
import epanetlib as en

testdir = dirname(abspath(str(__file__)))
<<<<<<< HEAD
datadir = join(testdir,'..','..','tests','networks_for_testing')
=======
datadir = join(testdir,'..','..','..','examples','networks')
>>>>>>> 3f51b2c0
packdir = join(testdir,'..','..','..')

def test_Todini_Fig2_optCost_GPM():
    inp_file = join(datadir,'Todini_Fig2_optCost_GPM.inp') 

    # Create a water network model for results object
    wn = en.network.WaterNetworkModel()
    parser = en.network.ParseWaterNetwork()
    parser.read_inp_file(wn, inp_file)
    
    sim = en.sim.EpanetSimulator(wn)
    results = sim.run_sim()

    # Compute todini index
    todini = en.metrics.todini(results, wn, 30) # h* = 30 m
    
    print 'Todini: Fig2_optCost'
    print todini[0]
    
    expected = 0.22
    error = abs((todini[0] - expected)/expected)
    assert_less(error, 0.1) # 10% error

def test_Todini_Fig2_optCost_CMH():
    inp_file = join(datadir,'Todini_Fig2_optCost_CMH.inp') 

    # Create a water network model for results object
    wn = en.network.WaterNetworkModel()
    parser = en.network.ParseWaterNetwork()
    parser.read_inp_file(wn, inp_file)
    
    sim = en.sim.EpanetSimulator(wn)
    results = sim.run_sim()

    # Compute todini index
    todini = en.metrics.todini(results, wn, 30) # h* = 30 m
    
    print 'Todini: Fig2_optCost'
    print todini[0]
    
    expected = 0.22
    error = abs((todini[0] - expected)/expected)
    assert_less(error, 0.1) # 10% error
    
def test_Todini_Fig2_solA_GPM():
    inp_file = join(datadir,'Todini_Fig2_solA_GPM.inp') 

    # Create a water network model for results object
    wn = en.network.WaterNetworkModel()
    parser = en.network.ParseWaterNetwork()
    parser.read_inp_file(wn, inp_file)
    
    sim = en.sim.EpanetSimulator(wn)
    results = sim.run_sim()

    # Compute todini index
    todini = en.metrics.todini(results, wn, 30) # h* = 30 m
    
    print 'Todini: Fig2_solA'
    print todini[0]
    
    expected = 0.41
    error = abs((todini[0] - expected)/expected)
    assert_less(error, 0.1) # 10% error

def test_Todini_Fig2_solA_CMH():
    inp_file = join(datadir,'Todini_Fig2_solA_CMH.inp') 

    # Create a water network model for results object
    wn = en.network.WaterNetworkModel()
    parser = en.network.ParseWaterNetwork()
    parser.read_inp_file(wn, inp_file)
    
    sim = en.sim.EpanetSimulator(wn)
    results = sim.run_sim()

    # Compute todini index
    todini = en.metrics.todini(results, wn, 30) # h* = 30 m
    
    print 'Todini: Fig2_solA'
    print todini[0]
    
    expected = 0.41
    error = abs((todini[0] - expected)/expected)
    assert_less(error, 0.1) # 10% error
    
def test_BWSN_Network_2():
    inp_file = join(datadir,'BWSN_Network_2.inp') 

    # Create a water network model for results object
    wn = en.network.WaterNetworkModel()
    parser = en.network.ParseWaterNetwork()
    parser.read_inp_file(wn, inp_file)
    
    sim = en.sim.EpanetSimulator(wn)
    results = sim.run_sim()

    # Compute todini index
    todini = en.metrics.todini(results, wn, 21.1)
    # len(time) <> len(todini) becuase the hydrulic simulation ends at 27 hours
    # the system is disconnected at that time
    
    todini = np.array(todini)
    Tave = np.mean(todini)
    Tmax = max(todini)
    Tmin = min(todini)
    
    print 'Todini: BWSN_Network_2'
    print "  average index: " + str(Tave)
    print "  max index: " + str(Tmax)
    print "  min index: " + str(Tmin)
    
    expected_Taverage = 0.836
    error = abs((Tave - expected_Taverage)/expected_Taverage)
    assert_less(error, 0.1) # 10% error
    
    expected_Tmax = 0.930
    error = abs((Tmax - expected_Tmax)/expected_Tmax)
    assert_less(error, 0.1) # 10% error
    
    expected_Tmin = 0.644
    error = abs((Tmin - expected_Tmin)/expected_Tmin)
    assert_less(error, 0.1) # 10% error
    

def test_Net6():
    inp_file = join(datadir,'Net6_mod.inp') 

    # Create a water network model for results object
    wn = en.network.WaterNetworkModel()
    parser = en.network.ParseWaterNetwork()
    parser.read_inp_file(wn, inp_file)
    
    sim = en.sim.EpanetSimulator(wn)
    results = sim.run_sim()

    # Compute todini index
    todini = en.metrics.todini(results, wn, 21.1)
    
    todini = np.array(todini)
    Tave = np.mean(todini)
    Tmax = max(todini)
    Tmin = min(todini)
    
    print 'Todini: Net6'
    print "  average index: " + str(Tave)
    print "  max index: " + str(Tmax)
    print "  min index: " + str(Tmin)
    
    expected_Taverage = 0.267
    error = abs((Tave - expected_Taverage)/expected_Taverage)
    assert_less(error, 0.1) # 10% error
    
    expected_Tmax = 0.547
    error = abs((Tmax - expected_Tmax)/expected_Tmax)
    assert_less(error, 0.1) # 10% error
    
    expected_Tmin = 0.075
    error = abs((Tmin - expected_Tmin)/expected_Tmin)
    assert_less(error, 0.1) # 10% error
    
if __name__ == '__main__':
    test_BWSN_Network_2()
<|MERGE_RESOLUTION|>--- conflicted
+++ resolved
@@ -1,175 +1,171 @@
-from nose.tools import *
-from os.path import abspath, dirname, join
-import numpy as np
-import matplotlib.pyplot as plt
-import epanetlib as en
-
-testdir = dirname(abspath(str(__file__)))
-<<<<<<< HEAD
-datadir = join(testdir,'..','..','tests','networks_for_testing')
-=======
-datadir = join(testdir,'..','..','..','examples','networks')
->>>>>>> 3f51b2c0
-packdir = join(testdir,'..','..','..')
-
-def test_Todini_Fig2_optCost_GPM():
-    inp_file = join(datadir,'Todini_Fig2_optCost_GPM.inp') 
-
-    # Create a water network model for results object
-    wn = en.network.WaterNetworkModel()
-    parser = en.network.ParseWaterNetwork()
-    parser.read_inp_file(wn, inp_file)
-    
-    sim = en.sim.EpanetSimulator(wn)
-    results = sim.run_sim()
-
-    # Compute todini index
-    todini = en.metrics.todini(results, wn, 30) # h* = 30 m
-    
-    print 'Todini: Fig2_optCost'
-    print todini[0]
-    
-    expected = 0.22
-    error = abs((todini[0] - expected)/expected)
-    assert_less(error, 0.1) # 10% error
-
-def test_Todini_Fig2_optCost_CMH():
-    inp_file = join(datadir,'Todini_Fig2_optCost_CMH.inp') 
-
-    # Create a water network model for results object
-    wn = en.network.WaterNetworkModel()
-    parser = en.network.ParseWaterNetwork()
-    parser.read_inp_file(wn, inp_file)
-    
-    sim = en.sim.EpanetSimulator(wn)
-    results = sim.run_sim()
-
-    # Compute todini index
-    todini = en.metrics.todini(results, wn, 30) # h* = 30 m
-    
-    print 'Todini: Fig2_optCost'
-    print todini[0]
-    
-    expected = 0.22
-    error = abs((todini[0] - expected)/expected)
-    assert_less(error, 0.1) # 10% error
-    
-def test_Todini_Fig2_solA_GPM():
-    inp_file = join(datadir,'Todini_Fig2_solA_GPM.inp') 
-
-    # Create a water network model for results object
-    wn = en.network.WaterNetworkModel()
-    parser = en.network.ParseWaterNetwork()
-    parser.read_inp_file(wn, inp_file)
-    
-    sim = en.sim.EpanetSimulator(wn)
-    results = sim.run_sim()
-
-    # Compute todini index
-    todini = en.metrics.todini(results, wn, 30) # h* = 30 m
-    
-    print 'Todini: Fig2_solA'
-    print todini[0]
-    
-    expected = 0.41
-    error = abs((todini[0] - expected)/expected)
-    assert_less(error, 0.1) # 10% error
-
-def test_Todini_Fig2_solA_CMH():
-    inp_file = join(datadir,'Todini_Fig2_solA_CMH.inp') 
-
-    # Create a water network model for results object
-    wn = en.network.WaterNetworkModel()
-    parser = en.network.ParseWaterNetwork()
-    parser.read_inp_file(wn, inp_file)
-    
-    sim = en.sim.EpanetSimulator(wn)
-    results = sim.run_sim()
-
-    # Compute todini index
-    todini = en.metrics.todini(results, wn, 30) # h* = 30 m
-    
-    print 'Todini: Fig2_solA'
-    print todini[0]
-    
-    expected = 0.41
-    error = abs((todini[0] - expected)/expected)
-    assert_less(error, 0.1) # 10% error
-    
-def test_BWSN_Network_2():
-    inp_file = join(datadir,'BWSN_Network_2.inp') 
-
-    # Create a water network model for results object
-    wn = en.network.WaterNetworkModel()
-    parser = en.network.ParseWaterNetwork()
-    parser.read_inp_file(wn, inp_file)
-    
-    sim = en.sim.EpanetSimulator(wn)
-    results = sim.run_sim()
-
-    # Compute todini index
-    todini = en.metrics.todini(results, wn, 21.1)
-    # len(time) <> len(todini) becuase the hydrulic simulation ends at 27 hours
-    # the system is disconnected at that time
-    
-    todini = np.array(todini)
-    Tave = np.mean(todini)
-    Tmax = max(todini)
-    Tmin = min(todini)
-    
-    print 'Todini: BWSN_Network_2'
-    print "  average index: " + str(Tave)
-    print "  max index: " + str(Tmax)
-    print "  min index: " + str(Tmin)
-    
-    expected_Taverage = 0.836
-    error = abs((Tave - expected_Taverage)/expected_Taverage)
-    assert_less(error, 0.1) # 10% error
-    
-    expected_Tmax = 0.930
-    error = abs((Tmax - expected_Tmax)/expected_Tmax)
-    assert_less(error, 0.1) # 10% error
-    
-    expected_Tmin = 0.644
-    error = abs((Tmin - expected_Tmin)/expected_Tmin)
-    assert_less(error, 0.1) # 10% error
-    
-
-def test_Net6():
-    inp_file = join(datadir,'Net6_mod.inp') 
-
-    # Create a water network model for results object
-    wn = en.network.WaterNetworkModel()
-    parser = en.network.ParseWaterNetwork()
-    parser.read_inp_file(wn, inp_file)
-    
-    sim = en.sim.EpanetSimulator(wn)
-    results = sim.run_sim()
-
-    # Compute todini index
-    todini = en.metrics.todini(results, wn, 21.1)
-    
-    todini = np.array(todini)
-    Tave = np.mean(todini)
-    Tmax = max(todini)
-    Tmin = min(todini)
-    
-    print 'Todini: Net6'
-    print "  average index: " + str(Tave)
-    print "  max index: " + str(Tmax)
-    print "  min index: " + str(Tmin)
-    
-    expected_Taverage = 0.267
-    error = abs((Tave - expected_Taverage)/expected_Taverage)
-    assert_less(error, 0.1) # 10% error
-    
-    expected_Tmax = 0.547
-    error = abs((Tmax - expected_Tmax)/expected_Tmax)
-    assert_less(error, 0.1) # 10% error
-    
-    expected_Tmin = 0.075
-    error = abs((Tmin - expected_Tmin)/expected_Tmin)
-    assert_less(error, 0.1) # 10% error
-    
-if __name__ == '__main__':
-    test_BWSN_Network_2()
+from nose.tools import *
+from os.path import abspath, dirname, join
+import numpy as np
+import matplotlib.pyplot as plt
+import epanetlib as en
+
+testdir = dirname(abspath(str(__file__)))
+datadir = join(testdir,'..','..','tests','networks_for_testing')
+packdir = join(testdir,'..','..','..')
+
+def test_Todini_Fig2_optCost_GPM():
+    inp_file = join(datadir,'Todini_Fig2_optCost_GPM.inp') 
+
+    # Create a water network model for results object
+    wn = en.network.WaterNetworkModel()
+    parser = en.network.ParseWaterNetwork()
+    parser.read_inp_file(wn, inp_file)
+    
+    sim = en.sim.EpanetSimulator(wn)
+    results = sim.run_sim()
+
+    # Compute todini index
+    todini = en.metrics.todini(results, wn, 30) # h* = 30 m
+    
+    print 'Todini: Fig2_optCost'
+    print todini[0]
+    
+    expected = 0.22
+    error = abs((todini[0] - expected)/expected)
+    assert_less(error, 0.1) # 10% error
+
+def test_Todini_Fig2_optCost_CMH():
+    inp_file = join(datadir,'Todini_Fig2_optCost_CMH.inp') 
+
+    # Create a water network model for results object
+    wn = en.network.WaterNetworkModel()
+    parser = en.network.ParseWaterNetwork()
+    parser.read_inp_file(wn, inp_file)
+    
+    sim = en.sim.EpanetSimulator(wn)
+    results = sim.run_sim()
+
+    # Compute todini index
+    todini = en.metrics.todini(results, wn, 30) # h* = 30 m
+    
+    print 'Todini: Fig2_optCost'
+    print todini[0]
+    
+    expected = 0.22
+    error = abs((todini[0] - expected)/expected)
+    assert_less(error, 0.1) # 10% error
+    
+def test_Todini_Fig2_solA_GPM():
+    inp_file = join(datadir,'Todini_Fig2_solA_GPM.inp') 
+
+    # Create a water network model for results object
+    wn = en.network.WaterNetworkModel()
+    parser = en.network.ParseWaterNetwork()
+    parser.read_inp_file(wn, inp_file)
+    
+    sim = en.sim.EpanetSimulator(wn)
+    results = sim.run_sim()
+
+    # Compute todini index
+    todini = en.metrics.todini(results, wn, 30) # h* = 30 m
+    
+    print 'Todini: Fig2_solA'
+    print todini[0]
+    
+    expected = 0.41
+    error = abs((todini[0] - expected)/expected)
+    assert_less(error, 0.1) # 10% error
+
+def test_Todini_Fig2_solA_CMH():
+    inp_file = join(datadir,'Todini_Fig2_solA_CMH.inp') 
+
+    # Create a water network model for results object
+    wn = en.network.WaterNetworkModel()
+    parser = en.network.ParseWaterNetwork()
+    parser.read_inp_file(wn, inp_file)
+    
+    sim = en.sim.EpanetSimulator(wn)
+    results = sim.run_sim()
+
+    # Compute todini index
+    todini = en.metrics.todini(results, wn, 30) # h* = 30 m
+    
+    print 'Todini: Fig2_solA'
+    print todini[0]
+    
+    expected = 0.41
+    error = abs((todini[0] - expected)/expected)
+    assert_less(error, 0.1) # 10% error
+    
+def test_BWSN_Network_2():
+    inp_file = join(datadir,'BWSN_Network_2.inp') 
+
+    # Create a water network model for results object
+    wn = en.network.WaterNetworkModel()
+    parser = en.network.ParseWaterNetwork()
+    parser.read_inp_file(wn, inp_file)
+    
+    sim = en.sim.EpanetSimulator(wn)
+    results = sim.run_sim()
+
+    # Compute todini index
+    todini = en.metrics.todini(results, wn, 21.1)
+    # len(time) <> len(todini) becuase the hydrulic simulation ends at 27 hours
+    # the system is disconnected at that time
+    
+    todini = np.array(todini)
+    Tave = np.mean(todini)
+    Tmax = max(todini)
+    Tmin = min(todini)
+    
+    print 'Todini: BWSN_Network_2'
+    print "  average index: " + str(Tave)
+    print "  max index: " + str(Tmax)
+    print "  min index: " + str(Tmin)
+    
+    expected_Taverage = 0.836
+    error = abs((Tave - expected_Taverage)/expected_Taverage)
+    assert_less(error, 0.1) # 10% error
+    
+    expected_Tmax = 0.930
+    error = abs((Tmax - expected_Tmax)/expected_Tmax)
+    assert_less(error, 0.1) # 10% error
+    
+    expected_Tmin = 0.644
+    error = abs((Tmin - expected_Tmin)/expected_Tmin)
+    assert_less(error, 0.1) # 10% error
+    
+
+def test_Net6():
+    inp_file = join(datadir,'Net6_mod.inp') 
+
+    # Create a water network model for results object
+    wn = en.network.WaterNetworkModel()
+    parser = en.network.ParseWaterNetwork()
+    parser.read_inp_file(wn, inp_file)
+    
+    sim = en.sim.EpanetSimulator(wn)
+    results = sim.run_sim()
+
+    # Compute todini index
+    todini = en.metrics.todini(results, wn, 21.1)
+    
+    todini = np.array(todini)
+    Tave = np.mean(todini)
+    Tmax = max(todini)
+    Tmin = min(todini)
+    
+    print 'Todini: Net6'
+    print "  average index: " + str(Tave)
+    print "  max index: " + str(Tmax)
+    print "  min index: " + str(Tmin)
+    
+    expected_Taverage = 0.267
+    error = abs((Tave - expected_Taverage)/expected_Taverage)
+    assert_less(error, 0.1) # 10% error
+    
+    expected_Tmax = 0.547
+    error = abs((Tmax - expected_Tmax)/expected_Tmax)
+    assert_less(error, 0.1) # 10% error
+    
+    expected_Tmin = 0.075
+    error = abs((Tmin - expected_Tmin)/expected_Tmin)
+    assert_less(error, 0.1) # 10% error
+    
+if __name__ == '__main__':
+    test_BWSN_Network_2()