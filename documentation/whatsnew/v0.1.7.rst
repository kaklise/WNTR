--- conflicted
+++ resolved
@@ -3,13 +3,6 @@
 v0.1.7 (Master branch)
 ---------------------------------------------------
 
-<<<<<<< HEAD
-* Added a module for network morphology (see :class:`~wntr.network.morph`), which includes methods to
-
-  * Reduce network size through skeletonization (see :class:`~wntr.network.morph.skeletonize`)
-  * Scale, translate, and rotate node coordinates (see :class:`~wntr.network.morph.scale_node_coordinates`, :class:`~wntr.network.morph.translate_node_coordinates`, and :class:`~wntr.network.morph.rotate_node_coordinates`)
-  * Split and break pipes (i.e. splits a pipe into two pipes) (see :class:`~wntr.network.morph.split_pipe` and :class:`~wntr.network.morph.break_pipe`)
-=======
 * Added a module for network morphology (see :class:`~wntr.morph`), which includes methods to
 
   * Reduce network size through skeletonization (see :class:`~wntr.morph.skel.skeletonize`)
@@ -21,7 +14,6 @@
   :class:`~wntr.morph.node.convert_node_coordinates_to_UTM` and
   :class:`~wntr.morph.node.convert_node_coordinates_to_longlat`)
   * Split and break pipes (i.e. splits a pipe into two pipes) (see :class:`~wntr.morph.link.split_pipe` and :class:`~wntr.morph.link.break_pipe`)
->>>>>>> 12111ec2
   * Note that methods to scale node coordinates and split pipes used to reside on the water network model object (API change)
 
 * Added additional graphics options, including:
