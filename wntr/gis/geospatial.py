"""
The wntr.gis.geospatial module contains functions to snap data and find 
intersects with polygons.
"""

import pandas as pd
import numpy as np

try:
    from shapely.geometry import MultiPoint, LineString, Point, shape
    has_shapely = True
except ModuleNotFoundError:
    has_shapely = False

try:
    import geopandas as gpd
    has_geopandas = True
except ModuleNotFoundError:
    gpd = None
    has_geopandas = False


def snap(A, B, tolerance):  
    """
    Snap Points in A to Points or Lines in B

    For each Point geometry in A, the function returns snapped Point geometry 
    and associated element in B. Note the CRS of A must equal the CRS of B.
    
    Parameters
    ----------
    A : geopandas GeoDataFrame
        GeoDataFrame containing Point geometries.
    B : geopandas GeoDataFrame
        GeoDataFrame containing Point, LineString, or MultiLineString geometries.
    tolerance : float
        Maximum allowable distance (in the coordinate reference system units) 
        between Points in A and Points or Lines in B.  
    
    Returns
    -------
    GeoPandas GeoDataFrame
        Snapped points (index = A.index, columns = defined below)
        
        If B contains Points, columns include:
            - node: closest Point in B to Point in A
            - snap_distance: distance between Point in A and snapped point
            - geometry: GeoPandas Point object of the snapped point
        
        If B contains Lines or MultiLineString, columns include:
            - link: closest Line in B to Point in A
            - node: start or end node of Line in B that is closest to the snapped point (if B contains columns "start_node_name" and "end_node_name")
            - snap_distance: distance between Point A and snapped point
            - line_position: normalized distance of snapped point along Line in B from the start node (0.0) and end node (1.0)
            - geometry: GeoPandas Point object of the snapped point
    """   
    if not has_shapely or not has_geopandas:
        raise ModuleNotFoundError('shapley and geopandas are required')
        
    isinstance(A, gpd.GeoDataFrame)
    assert(A['geometry'].geom_type).isin(['Point']).all()
    isinstance(B, gpd.GeoDataFrame)
    assert (B['geometry'].geom_type).isin(['Point', 'LineString', 'MultiLineString']).all()
    assert A.crs == B.crs
    
    # Modify B to include "indexB" as a separate column
    B = B.reset_index()
    B.rename(columns={'index':'indexB'}, inplace=True)
    
    # Define the coordinate reference system, based on B
    crs = B.crs
    
    # Determine which Bs are closest to each A
    bbox = A.bounds + [-tolerance, -tolerance, tolerance, tolerance]       
    hits = bbox.apply(lambda row: list(B.loc[list(B.sindex.intersection(row))]['indexB']), axis=1)        
    closest = pd.DataFrame({
        # index of points table
        "point": np.repeat(hits.index, hits.apply(len)),
        # name of link
        "indexB": np.concatenate(hits.values)
        })
    
    # Merge the closest dataframe with the lines dataframe on the line names
    closest = pd.merge(closest, B, on="indexB")

    # Join back to the original points to get their geometry
    # rename the point geometry as "points"
    closest = closest.join(A.geometry.rename("points"), on="point")
    
    # Convert back to a GeoDataFrame, so we can do spatial ops
    closest = gpd.GeoDataFrame(closest, geometry="geometry", crs=crs)  
    
    # Calculate distance between the point and nearby links
    closest["snap_distance"] = closest.geometry.distance(gpd.GeoSeries(closest.points, crs=crs))
        
    # Collect only point/link pairs within snap distance radius
    # This is needed because B.sindex.intersection(row) above can return false positives
    closest = closest[closest['snap_distance'] <= tolerance]
    
    # Sort on ascending snap distance, so that closest goes to top
    closest = closest.sort_values(by=["snap_distance", "indexB"]) 
       
    # group by the index of the points and take the first, which is the closest line
    closest = closest.groupby("point").first()      
    
    # construct a GeoDataFrame of the closest elements of B
    closest = gpd.GeoDataFrame(closest, geometry="geometry", crs=crs)
    
    # Reset B index
    B.set_index('indexB', inplace=True)
    B.index.name = None
    
    # snap to points
    if B['geometry'].geom_type.isin(['Point']).all():
        snapped_points = closest.rename(columns={"indexB":"node"})
        snapped_points = snapped_points[["node", "snap_distance", "geometry"]]
        snapped_points.index.name = None      
        
    # snap to lines
    if B['geometry'].geom_type.isin(['LineString', 'MultiLineString']).all():
        closest = closest.rename(columns={"indexB":"link"})        
        # position of nearest point from start of the line
        pos = closest.geometry.project(gpd.GeoSeries(closest.points))        
        # get new point location geometry
        snapped_points = closest.geometry.interpolate(pos)
        snapped_points = gpd.GeoDataFrame(data=closest ,geometry=snapped_points, crs=crs)
        # determine whether the snapped point is closer to the start or end node
        snapped_points["line_position"] = closest.geometry.project(snapped_points, normalized=True)
        if ("start_node_name" in closest.columns) and ("end_node_name" in closest.columns):
            snapped_points.loc[snapped_points["line_position"]<0.5, "node"] = closest["start_node_name"]
            snapped_points.loc[snapped_points["line_position"]>=0.5, "node"] = closest["end_node_name"]
            snapped_points = snapped_points[["link", "node", "snap_distance", "line_position", "geometry"]]
        else:
            snapped_points = snapped_points[["link", "snap_distance", "line_position", "geometry"]]
        snapped_points.index.name = None
        
    return snapped_points

def _backgound(A, B):
    
    hull_geom = A.unary_union.convex_hull
    hull_data = gpd.GeoDataFrame(pd.DataFrame([{'geometry': hull_geom}]), crs=A.crs)
    
    background_geom = hull_data.overlay(B, how='difference').unary_union
   
    background = gpd.GeoDataFrame(pd.DataFrame([{'geometry': background_geom}]), crs=A.crs)
    background.index = ['BACKGROUND']
    
    return background


def intersect(A, B, B_value=None, include_background=False, background_value=0):
    """
    Intersect Points, Lines or Polygons in A with Points, Lines, or Polygons in B.
    Return statistics on the intersection.
    
    The function returns information about the intersection for each geometry 
    in A. Each geometry in B is assigned a value based on a column of data in 
    that GeoDataFrame.  Note the CRS of A must equal the CRS of B.
    
    Parameters
    ----------
    A : geopandas GeoDataFrame
        GeoDataFrame containing Point, LineString, or Polygon geometries
    B : geopandas GeoDataFrame
        GeoDataFrame containing  Point, LineString, or Polygon geometries
    B_value : str or None (optional)
        Column name in B used to assign a value to each geometry.
        Default is None.
    include_background : bool (optional) 
        Include background, defined as space covered by A that is not covered by B 
        (overlay difference between A and B). The background geometry is added
        to B and is given the name 'BACKGROUND'. Default is False.
    background_value : int or float (optional)
        The value given to background space. This value is used in the intersection 
        statistics if a B_value column name is provided. Default is 0.
      
    Returns
    -------
    intersects : DataFrame
        Intersection statistics (index = A.index, columns = defined below)
        
        Columns include:
            - n: number of intersecting B geometries
            - intersections: list of intersecting B indices
            
        If B_value is given:
            - values: list of intersecting B values
            - sum: sum of the intersecting B values
            - min: minimum of the intersecting B values
            - max: maximum of the intersecting B values
            - mean: mean of the intersecting B values
            
        If A contains Lines and B contains Polygons:
            - weighted_mean: weighted mean of intersecting B values

    """
    if not has_shapely or not has_geopandas:
        raise ModuleNotFoundError('shapley and geopandas are required')
        
    isinstance(A, gpd.GeoDataFrame)
    assert (A['geometry'].geom_type).isin(['Point', 'LineString', 
                                           'MultiLineString', 'Polygon', 
                                           'MultiPolygon']).all()
    isinstance(B, gpd.GeoDataFrame)
    assert (B['geometry'].geom_type).isin(['Point', 'LineString', 
                                           'MultiLineString', 'Polygon', 
                                           'MultiPolygon']).all()
    if isinstance(B_value, str):
        assert B_value in B.columns
    isinstance(include_background, bool)
    isinstance(background_value, (int, float))
    assert A.crs == B.crs, "A and B must have the same crs."
    
    if include_background:
        background = _backgound(A, B)
        if B_value is not None:
            background[B_value] = background_value
        B = pd.concat([B, background])
        
    intersects = gpd.sjoin(A, B, predicate='intersects')
    intersects.index.name = '_tmp_index_name' # set a temp index name for grouping
    
    # Sort values by index and intersecting object
    intersects['sort_order'] = 1 # make sure 'BACKGROUND' is listed first
    intersects.loc[intersects['index_right'] == 'BACKGROUND', 'sort_order'] = 0
    intersects.sort_values(['_tmp_index_name', 'sort_order', 'index_right'], inplace=True)
    
    n = intersects.groupby('_tmp_index_name')['geometry'].count()
    B_indices = intersects.groupby('_tmp_index_name')['index_right'].apply(list)
    stats = pd.DataFrame(index=A.index, data={'intersections': B_indices,
                                              'n': n,})
    stats['n'] = stats['n'].fillna(0)
    stats['n'] = stats['n'].apply(int)
    stats.loc[stats['intersections'].isnull(), 'intersections'] = stats.loc[stats['intersections'].isnull(), 'intersections'] .apply(lambda x: [])
    
    if B_value is not None:
        stats['values'] = intersects.groupby('_tmp_index_name')[B_value].apply(list)
        stats['sum'] = intersects.groupby('_tmp_index_name')[B_value].sum()
        stats['min'] = intersects.groupby('_tmp_index_name')[B_value].min()
        stats['max'] = intersects.groupby('_tmp_index_name')[B_value].max()
        stats['mean'] = intersects.groupby('_tmp_index_name')[B_value].mean()
        
        stats = stats.reindex(['intersections', 'values', 'n', 'sum', 'min', 'max', 'mean'], axis=1)
        stats.loc[stats['values'].isnull(), 'values'] = stats.loc[stats['values'].isnull(), 'values'] .apply(lambda x: [])
        
    weighted_mean = False
    if (A['geometry'].geom_type).isin(['LineString', 'MultiLineString']).all():
        if (B['geometry'].geom_type).isin(['Polygon', 'MultiPolygon']).all():
            weighted_mean = True
            
    if weighted_mean and B_value is not None:
        stats['weighted_mean'] = 0.0
        A_length = A.length
        covered_length = pd.Series(0.0, index = A.index)
        
        for i in B.index:
            B_geom = gpd.GeoDataFrame(B.loc[[i],:], crs=B.crs)
<<<<<<< HEAD
            val = B_geom[B_value].iloc[0]
=======
            val = float(B_geom.iloc[0][B_value])
>>>>>>> 0b098de5
            A_subset = A.loc[stats['intersections'].apply(lambda x: i in x),:]
            #print(i, lines_subset)
            A_clip = gpd.clip(A_subset, B_geom) 
            A_clip_length = A_clip.length
            A_clip_index = A_clip.index
            
            if A_clip_length.shape[0] > 0:
                fraction_length = A_clip_length/A_length[A_clip_index]
                covered_length[A_clip_index] = covered_length[A_clip_index] + fraction_length
                weighed_val = fraction_length*val
                stats.loc[A_clip_index, 'weighted_mean'] = stats.loc[A_clip_index, 'weighted_mean'] + weighed_val
        
        # Normalize weighted mean by covered length (can be over 1 if polygons overlap)
        # Can be less than 1 if there are gaps (when background is not used)
        stats['weighted_mean'] = stats['weighted_mean']/covered_length
        
        # Covered_length is NaN if length A is 0, set weighted mean to mean
        stats.loc[covered_length.isna(), 'weighted_mean'] = stats.loc[covered_length.isna(), 'mean']
        
        # No intersection, set weighted mean to NaN
        stats.loc[stats['n']==0, 'weighted_mean'] = np.NaN
        
    stats.index.name = None
    
    return stats<|MERGE_RESOLUTION|>--- conflicted
+++ resolved
@@ -256,11 +256,7 @@
         
         for i in B.index:
             B_geom = gpd.GeoDataFrame(B.loc[[i],:], crs=B.crs)
-<<<<<<< HEAD
-            val = B_geom[B_value].iloc[0]
-=======
             val = float(B_geom.iloc[0][B_value])
->>>>>>> 0b098de5
             A_subset = A.loc[stats['intersections'].apply(lambda x: i in x),:]
             #print(i, lines_subset)
             A_clip = gpd.clip(A_subset, B_geom) 
