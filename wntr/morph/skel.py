--- conflicted
+++ resolved
@@ -189,12 +189,7 @@
             # Move demand
             junc = self.wn.get_node(junc_name)
             for demand in junc.demand_timeseries_list:
-<<<<<<< HEAD
-                demand.category = "skeletonized"
-=======
->>>>>>> d4917b1f
                 neigh_junc.demand_timeseries_list.append(demand)
-            neigh_junc.demand_timeseries_list[0].category = "skeletonized"#moves neigh_junc original base demand to [DEMANDS] section
             junc.demand_timeseries_list.clear()
 
             # Remove node and links from wn and G
@@ -266,12 +261,7 @@
             # Move demand
             junc = self.wn.get_node(junc_name)
             for demand in junc.demand_timeseries_list:
-<<<<<<< HEAD
-                demand.category = 'skeletonized'
-=======
->>>>>>> d4917b1f
                 closest_junc.demand_timeseries_list.append(demand)
-                closest_junc.demand_timeseries_list[0].category = "skeletonized"#moves closest_junc original base demand to [DEMANDS] section
             junc.demand_timeseries_list.clear()
 
             # Remove node and links from wn and G
