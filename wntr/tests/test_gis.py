import sys
import unittest
import warnings
from os.path import abspath, dirname, join

import numpy as np
import pandas as pd
import wntr

try:
    from shapely.geometry import LineString, Point, Polygon, shape
    has_shapely = True
except ModuleNotFoundError:
    has_shapely = False

try:
    import geopandas as gpd
    has_geopandas = True
except ModuleNotFoundError:
    gpd = None
    has_geopandas = False
    
testdir = dirname(abspath(str(__file__)))
datadir = join(testdir, "networks_for_testing")
ex_datadir = join(testdir, "..", "..", "examples", "networks")


class TestGIS(unittest.TestCase):
    @classmethod
    def setUpClass(self):
        import wntr

        self.wntr = wntr

        inp_file = join(ex_datadir, "Net1.inp")
        wn = self.wntr.network.WaterNetworkModel(inp_file)
        sim = wntr.sim.EpanetSimulator(wn)
        self.results = sim.run_sim()
        self.wn_geojson = self.wntr.gis.wn_to_gis(wn)
        
        polygon_pts = [[(25,80), (80,80), (80,60), (25,60)],
                       [(25,60), (80,60), (80,30), (25,30)],
                       [(40,50), (60,60), (60,15), (40,15)]]
        polygon_data = []
        for i, pts in enumerate(polygon_pts):
            geometry = Polygon(pts)
            polygon_data.append({'name': str(i+1), 
                                 'value': i+1,
                                 'geometry': geometry.convex_hull})
            
        df = pd.DataFrame(polygon_data)
        df.set_index("name", inplace=True)
        self.polygons = gpd.GeoDataFrame(df, crs=None)

        points = [(48.2,37.2), (70.8,69.3), (54.5, 40.5), 
                  (51.2, 71.1), (32.1, 67.6), (51.7, 87.3)]
        point_data = []
        for i, pts in enumerate(points):
            geometry = Point(pts)
            point_data.append({'geometry': geometry})
            
        df = pd.DataFrame(point_data)
        self.points = gpd.GeoDataFrame(df, crs=None)
        
    @classmethod
    def tearDownClass(self):
        pass
    
    def test_intersect_points_with_polygons(self):
        
        stats = wntr.gis.intersect_points_with_polygons(self.wn_geojson.junctions, self.polygons, 'value')
        print(stats)
        
        self.assertEqual(1, 1)
        
    def test_intersect_lines_with_polygons(self):
        
        stats = wntr.gis.intersect_lines_with_polygons(self.wn_geojson.pipes, self.polygons, 'value')
        print(stats)
        
        self.assertEqual(1, 1)
<<<<<<< HEAD
    
    def test_add_attributes_and_write(self):
        self.wn_geojson.add_node_attributes(self.results.node['pressure'].loc[3600,:], 'Pressure_1hr')
        self.wn_geojson.add_link_attributes(self.results.link['flowrate'].loc[3600,:], 'Flowrate_1hr')
        self.wn_geojson.write('temp_Net1')
    
=======

    def test_snap_points_to_points(self):
>>>>>>> e8d9be18
        
        snapped_points = wntr.gis.snap_points_to_points(self.points, self.wn_geojson.junctions, tolerance=20.0)
        print(snapped_points)
        
        self.assertEqual(1, 1)

    def test_snap_points_to_lines(self):
        
        snapped_points = wntr.gis.snap_points_to_lines(self.points, self.wn_geojson.pipes, tolerance=5.0)
        print(snapped_points)
        
        self.assertEqual(1, 1)

if __name__ == "__main__":
    unittest.main()<|MERGE_RESOLUTION|>--- conflicted
+++ resolved
@@ -79,17 +79,13 @@
         print(stats)
         
         self.assertEqual(1, 1)
-<<<<<<< HEAD
     
     def test_add_attributes_and_write(self):
         self.wn_geojson.add_node_attributes(self.results.node['pressure'].loc[3600,:], 'Pressure_1hr')
         self.wn_geojson.add_link_attributes(self.results.link['flowrate'].loc[3600,:], 'Flowrate_1hr')
         self.wn_geojson.write('temp_Net1')
-    
-=======
 
     def test_snap_points_to_points(self):
->>>>>>> e8d9be18
         
         snapped_points = wntr.gis.snap_points_to_points(self.points, self.wn_geojson.junctions, tolerance=20.0)
         print(snapped_points)
