--- conflicted
+++ resolved
@@ -53,50 +53,6 @@
     assert_almost_equal(np.sqrt(2), coord2[1], 6)
 
 
-<<<<<<< HEAD
-def test_UTM_to_latlong_to_UTM():
-    
-    if (sys.version_info.major == 3) and (sys.version_info.minor == 4):
-        raise SkipTest # skip if python version == 3.4 (for utm)
-        
-    wn = wntr.network.WaterNetworkModel()
-    wn.add_junction('J1', base_demand=5, elevation=100.0, 
-                    coordinates=(351521.07,3886097.33))
-    
-    wn2 = wntr.morph.convert_node_coordinates_UTM_to_latlong(wn, 13, 'S')
-    node2 = wn2.get_node('J1')
-    coord2 = node2.coordinates
-    
-    assert_almost_equal(35.106766, coord2[0], 6)
-    assert_almost_equal(-106.629181, coord2[1], 6)
-    
-    wn3 = wntr.morph.convert_node_coordinates_latlong_to_UTM(wn2)
-    node3 = wn3.get_node('J1')
-    coord3 = node3.coordinates
-    
-    assert_almost_equal(351521.07, coord3[0], 1)
-    assert_almost_equal(3886097.33, coord3[1], 1)
-
-
-def test_convert_node_coordinates_to_latlong():
-    
-    if (sys.version_info.major == 3) and (sys.version_info.minor == 4):
-        raise SkipTest # skip if python version == 3.4 (for utm)
-        
-    inp_file = join(netdir, 'Net3.inp')
-    wn = wntr.network.WaterNetworkModel(inp_file)
-    latlong_map = {'Lake':(35.0623, -106.6587), 
-                   '219': (35.1918, -106.5248)}
-    
-    wn2 = wntr.morph.convert_node_coordinates_to_latlong(wn, latlong_map)
-    
-    for node_name in latlong_map.keys():
-        node = wn2.get_node(node_name)
-        coord = node.coordinates
-        print(coord)
-        assert_almost_equal(latlong_map[node_name][0], coord[0], 4)
-        assert_almost_equal(latlong_map[node_name][1], coord[1], 4)
-=======
 def test_UTM_to_longlat_to_UTM():
         
     wn = wntr.network.WaterNetworkModel()
@@ -141,7 +97,6 @@
         coord = node.coordinates
         assert_almost_equal(longlat_map[node_name][0], coord[0], 4)
         assert_almost_equal(longlat_map[node_name][1], coord[1], 4)
->>>>>>> 12111ec2
     
     
 def test_split_pipe():
@@ -383,4 +338,5 @@
 
     
 if __name__ == '__main__':
+    test_skeletonize()
     test_UTM_to_longlat_to_UTM()
