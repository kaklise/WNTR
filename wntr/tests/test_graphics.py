--- conflicted
+++ resolved
@@ -87,12 +87,6 @@
     
 def test_plot_interactive_network1():
     
-<<<<<<< HEAD
-    if (sys.version_info.major == 3) and (sys.version_info.minor == 4):
-        raise SkipTest # skip if python version = 3.4
-    
-=======
->>>>>>> 12111ec2
     filename = abspath(join(testdir, 'plot_interactive_network1.html'))
     if isfile(filename):
         os.remove(filename)
@@ -107,12 +101,6 @@
     assert_true(isfile(filename))
 
 def test_plot_leaflet_network1():
-<<<<<<< HEAD
-    
-    if (sys.version_info.major == 3) and (sys.version_info.minor == 4):
-        raise SkipTest # skip if python version == 3.4 (for utm)
-=======
->>>>>>> 12111ec2
 
     filename = abspath(join(testdir, 'plot_leaflet_network1.html'))
     if isfile(filename):
@@ -120,17 +108,6 @@
         
     inp_file = join(ex_datadir,'Net3.inp')
     wn = wntr.network.WaterNetworkModel(inp_file)
-<<<<<<< HEAD
-    latlong_map = {'Lake':(35.0623, -106.6587), 
-                   '219': (35.1918, -106.5248)}
-    wn2 = wntr.morph.convert_node_coordinates_to_latlong(wn, latlong_map)
-    
-    plt.figure()
-    wntr.graphics.plot_leaflet_network(wn2, filename=filename)
-    
-    assert_true(isfile(filename))
-    
-=======
     longlat_map = {'Lake':(-106.6587, 35.0623), 
                    '219': (-106.5248, 35.1918)}
     wn2 = wntr.morph.convert_node_coordinates_to_longlat(wn, longlat_map)
@@ -160,7 +137,6 @@
     from matplotlib.animation import FuncAnimation
     assert_true(isinstance(anim, FuncAnimation))
     
->>>>>>> 12111ec2
 def test_plot_fragility_curve1():
     from scipy.stats import lognorm
     filename = abspath(join(testdir, 'plot_fragility_curve1.png'))
@@ -200,9 +176,5 @@
     assert_equal(cmp.name,'custom')
     
 if __name__ == '__main__':
-<<<<<<< HEAD
-    test_plot_leaflet_network1()
-=======
     test_network_animation1()
->>>>>>> 12111ec2
     