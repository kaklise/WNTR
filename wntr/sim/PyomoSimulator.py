--- conflicted
+++ resolved
@@ -913,11 +913,11 @@
             if first_timestep:
                 self._apply_controls(None, first_timestep, links_closed_by_controls, t) # time controls and conditional controls
             else:
-                self._apply_controls(last_instance, first_timestep, links_closed_by_controls, t) # time controls and conditional controls
+                self._apply_controls(last_instance_results, first_timestep, links_closed_by_controls, t) # time controls and conditional controls
             if self._pump_outage:
                 self._apply_pump_outage(pumps_closed_by_outage, t) # pump outage controls
             if not first_timestep and step_iter==0:
-                self._close_all_links_for_tanks_below_min_head(last_instance, links_closed_by_tank_controls) # controls for closing links if the tank level gets too low or opening links if the tank level goes back above the minimum head
+                self._close_all_links_for_tanks_below_min_head(last_instance_results, links_closed_by_tank_controls) # controls for closing links if the tank level gets too low or opening links if the tank level goes back above the minimum head
 
             # Combine list of closed links
             if not first_timestep:
@@ -1032,16 +1032,8 @@
                 # Load results into self._pyomo_sim_results
                 self._append_pyomo_results(instance, timedelta)
 
-<<<<<<< HEAD
                 # Copy last instance. Used to manually initialize next timestep.
-                last_instance = copy.deepcopy(instance)
-=======
-            # Copy last instance. Used to manually initialize next timestep.
-            last_instance_results = self._read_instance_results(instance)
-
-            # Reset time controls
-            links_closed_by_time = set([])
->>>>>>> bad68aa1
+                last_instance_results = self._read_instance_results(instance)
 
             if step_iter == self._max_step_iter:
                 raise RuntimeError('Simulation did not converge at timestep ' + str(t) + ' in '+str(self._max_step_iter)+' trials.')
@@ -1443,7 +1435,7 @@
 	            node_name_i = i[0]
 	            value_i = i[1]
 	            node_i = self._wn.get_node(node_name_i)
-	            current_node_value = instance.head[node_name_i].value - node_i.elevation
+	            current_node_value = instance['head'][node_name_i] - node_i.elevation
 	            if current_node_value <= value_i:
                         links_closed_by_controls.discard(link_name_k)
 	
@@ -1452,7 +1444,7 @@
 	            node_name_i = i[0]
 	            value_i = i[1]
 	            node_i = self._wn.get_node(node_name_i)
-	            current_node_value = instance.head[node_name_i].value - node_i.elevation
+	            current_node_value = instance['head'][node_name_i] - node_i.elevation
 	            if current_node_value >= value_i:
 	                links_closed_by_controls.add(link_name_k)
 	
@@ -1461,7 +1453,7 @@
 	            node_name_i = i[0]
 	            value_i = i[1]
 	            node_i = self._wn.get_node(node_name_i)
-	            current_node_value = instance.head[node_name_i].value - node_i.elevation
+	            current_node_value = instance['head'][node_name_i] - node_i.elevation
 	            if current_node_value >= value_i:
                         links_closed_by_controls.discard(link_name_k)
 	
@@ -1470,7 +1462,7 @@
 	            node_name_i = i[0]
 	            value_i = i[1]
 	            node_i = self._wn.get_node(node_name_i)
-	            current_node_value = instance.head[node_name_i].value - node_i.elevation
+	            current_node_value = instance['head'][node_name_i] - node_i.elevation
 	            if current_node_value <= value_i:
 	                links_closed_by_controls.add(link_name_k)
 
@@ -1619,7 +1611,7 @@
 
     def _close_all_links_for_tanks_below_min_head(self, instance, links_closed_by_tank_controls):
         for tank_name, control_info in self._tank_controls.iteritems():
-            head_in_tank = instance.head[tank_name].value
+            head_in_tank = instance['head'][tank_name]
             next_head_in_tank = self.predict_next_tank_head(tank_name, instance)
             min_tank_head = control_info['min_head']
             if next_head_in_tank <= min_tank_head and head_in_tank >= min_tank_head:
@@ -1662,12 +1654,12 @@
         for l in self._wn.get_links_for_node(tank_name):
             link = self._wn.get_link(l)
             if link.start_node() == tank_name:
-                tank_net_inflow -= instance.flow[l].value
+                tank_net_inflow -= instance['flow'][l]
             elif link.end_node() == tank_name:
-                tank_net_inflow += instance.flow[l].value
+                tank_net_inflow += instance['flow'][l]
             else:
                 raise RuntimeError('Node link is neither start nor end node.')
-        new_tank_head = instance.head[tank_name].value + tank_net_inflow*self._hydraulic_step_sec*4.0/(math.pi*tank.diameter**2)
+        new_tank_head = instance['head'][tank_name] + tank_net_inflow*self._hydraulic_step_sec*4.0/(math.pi*tank.diameter**2)
         return new_tank_head
 
     def _set_valve_status(self, instance):
