from wntr.sim.core import WaterNetworkSimulator
import wntr.epanet.io
import logging

logger = logging.getLogger(__name__)

try:
    import wntr.epanet.toolkit
except ImportError as e:
    print('{}'.format(e))
    logger.critical('%s',e)
    raise ImportError('Error importing epanet toolkit while running epanet simulator. '
                      'Make sure libepanet is installed and added to path.')



class EpanetSimulator(WaterNetworkSimulator):
    """
    Fast EPANET simulator class.

    Use the EPANET DLL to run an INP file as-is, and read the results from the
    binary output file. Multiple water quality simulations are still possible
    using the WQ keyword in the run_sim function. Hydraulics will be stored and
    saved to a file. This file will not be deleted by default, nor will any
    binary files be deleted.

    The reason this is considered a "fast" simulator is due to the fact that there
    is no looping within Python. The "ENsolveH" and "ENsolveQ" toolkit
    functions are used instead.


    .. note::

        WNTR now includes access to both the EPANET 2.0.12 and EPANET 2.2 toolkit libraries.
        By default, version 2.2 will be used.


    Parameters
    ----------
    wn : WaterNetworkModel
        Water network model
    reader : wntr.epanet.io.BinFile derived object
        Defaults to None, which will create a new wntr.epanet.io.BinFile object with
        the results_types specified as an init option. Otherwise, a fully
    result_types : dict
        Defaults to None, or all results. Otherwise, is a keyword dictionary to pass to
        the reader to specify what results should be saved.


    .. seealso::

        wntr.epanet.io.BinFile

    """
    def __init__(self, wn, reader=None, result_types=None):
        WaterNetworkSimulator.__init__(self, wn)
        self.reader = reader
        self.prep_time_before_main_loop = 0.0
        if self.reader is None:
            self.reader = wntr.epanet.io.BinFile(result_types=result_types)

<<<<<<< HEAD
    def run_sim(self, file_prefix='temp', save_hyd=False, use_hyd=False, hydfile=None, 
                version=2.2, reset_intial_conditions=True):
=======
    def run_sim(self, file_prefix='temp', save_hyd=False, use_hyd=False, hydfile=None, version=2.2, convergence_error=False):
>>>>>>> 10b15599
        """
        Run the EPANET simulator.

        Runs the EPANET simulator through the compiled toolkit DLL. Can use/save hydraulics
        to allow for separate WQ runs. 

        .. note:: 

            By default, WNTR now uses the EPANET 2.2 toolkit as the engine for the EpanetSimulator.
            To force usage of the older EPANET 2.0 toolkit, use the ``version`` command line option.
            Note that if the demand_model option is set to PDD, then a warning will be issued, as
            EPANET 2.0 does not support such analysis.
        

        Parameters
        ----------
        file_prefix : str
            Default prefix is "temp". All files (.inp, .bin/.out, .hyd, .rpt) use this prefix
        use_hyd : bool
            Will load hydraulics from ``file_prefix + '.hyd'`` or from file specified in `hydfile_name`
        save_hyd : bool
            Will save hydraulics to ``file_prefix + '.hyd'`` or to file specified in `hydfile_name`
        hydfile : str
            Optionally specify a filename for the hydraulics file other than the `file_prefix`
        version : float, {2.0, **2.2**}
            Optionally change the version of the EPANET toolkit libraries. Valid choices are
            either 2.2 (the default if no argument provided) or 2.0.
<<<<<<< HEAD
        reset_intial_conditions: bool
            If reset_intial_conditions is True, initial conditions (including tank level and link status)  
            are reset after running the simulation.  If False, conditions at the end of the simulation are retained 
            on the water network model.
=======
        convergence_error: bool (optional)
            If convergence_error is True, an error will be raised if the
            simulation does not converge. If convergence_error is False, partial results are returned, 
            a warning will be issued, and results.error_code will be set to 0
            if the simulation does not converge.  Default = False.
>>>>>>> 10b15599
        """
        if isinstance(version, str):
            version = float(version)
        inpfile = file_prefix + '.inp'
        self._wn.write_inpfile(inpfile, units=self._wn.options.hydraulic.inpfile_units, version=version)
        enData = wntr.epanet.toolkit.ENepanet(version=version)
        rptfile = file_prefix + '.rpt'
        outfile = file_prefix + '.bin'
        if hydfile is None:
            hydfile = file_prefix + '.hyd'
        enData.ENopen(inpfile, rptfile, outfile)
        if use_hyd:
            enData.ENusehydfile(hydfile)
            logger.debug('Loaded hydraulics')
        else:
            enData.ENsolveH()
            logger.debug('Solved hydraulics')
        if save_hyd:
            enData.ENsavehydfile(hydfile)
            logger.debug('Saved hydraulics')
        enData.ENsolveQ()
        logger.debug('Solved quality')
        enData.ENreport()
        logger.debug('Ran quality')
        enData.ENclose()
        logger.debug('Completed run')
        #os.sys.stderr.write('Finished Closing\n')
<<<<<<< HEAD
        
        results = self.reader.read(outfile)
        
        if reset_intial_conditions:
            pass
        else:
            self._wn._reset_final_conditions(results)
            
        return results
   
=======
        return self.reader.read(outfile, convergence_error)
>>>>>>> 10b15599
<|MERGE_RESOLUTION|>--- conflicted
+++ resolved
@@ -59,12 +59,9 @@
         if self.reader is None:
             self.reader = wntr.epanet.io.BinFile(result_types=result_types)
 
-<<<<<<< HEAD
     def run_sim(self, file_prefix='temp', save_hyd=False, use_hyd=False, hydfile=None, 
-                version=2.2, reset_intial_conditions=True):
-=======
-    def run_sim(self, file_prefix='temp', save_hyd=False, use_hyd=False, hydfile=None, version=2.2, convergence_error=False):
->>>>>>> 10b15599
+                version=2.2, reset_intial_conditions=True, convergence_error=False):
+
         """
         Run the EPANET simulator.
 
@@ -92,18 +89,15 @@
         version : float, {2.0, **2.2**}
             Optionally change the version of the EPANET toolkit libraries. Valid choices are
             either 2.2 (the default if no argument provided) or 2.0.
-<<<<<<< HEAD
         reset_intial_conditions: bool
             If reset_intial_conditions is True, initial conditions (including tank level and link status)  
             are reset after running the simulation.  If False, conditions at the end of the simulation are retained 
             on the water network model.
-=======
         convergence_error: bool (optional)
             If convergence_error is True, an error will be raised if the
             simulation does not converge. If convergence_error is False, partial results are returned, 
             a warning will be issued, and results.error_code will be set to 0
             if the simulation does not converge.  Default = False.
->>>>>>> 10b15599
         """
         if isinstance(version, str):
             version = float(version)
@@ -131,9 +125,8 @@
         enData.ENclose()
         logger.debug('Completed run')
         #os.sys.stderr.write('Finished Closing\n')
-<<<<<<< HEAD
-        
-        results = self.reader.read(outfile)
+
+        results = self.reader.read(outfile, convergence_error)
         
         if reset_intial_conditions:
             pass
@@ -141,7 +134,3 @@
             self._wn._reset_final_conditions(results)
             
         return results
-   
-=======
-        return self.reader.read(outfile, convergence_error)
->>>>>>> 10b15599
