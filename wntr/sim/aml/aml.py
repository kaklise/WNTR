"""WNTR AML base classes."""

import sys
import scipy
import pandas as pd
from .evaluator import Evaluator
from .expr import Var, Param, native_numeric_types, Float, ConditionalExpression
from collections import OrderedDict
from wntr.utils.ordered_set import OrderedSet
from collections.abc import MutableMapping


class Constraint(object):
    __slots__ = ('_expr', 'name', '_c_obj')

    def __init__(self, expr):
        """

        Parameters
        ----------
        expr: wntr.aml.expr.ExpressionBase
        """
        self._expr = expr
        self.name = None
        self._c_obj = None

    @property
    def expr(self):
        return self._expr

    @property
    def index(self):
        if self._c_obj is None:
            return None
        else:
            return self._c_obj.index

    def evaluate(self):
        return self.expr.evaluate()

    def reverse_ad(self):
        return self.expr.reverse_ad()


class Model(object):
    """
    A class for creating algebraic models.
    """
    def __init__(self):
        self._evaluator = Evaluator()
        self._refcounts = OrderedDict()
        self._con_ccon_map = OrderedDict()
        self._var_cvar_map = OrderedDict()
        self._param_cparam_map = OrderedDict()
        self._float_cfloat_map = OrderedDict()
        self._vars_referenced_by_con = OrderedDict()
        self._params_referenced_by_con = OrderedDict()
        self._floats_referenced_by_con = OrderedDict()

    def __setattr__(self, name, val):
        """
        Override built in __setattr__ so that params, vars, etc. get put in the appropriate dictionary

        Parameters
        ----------
        name: str
            name of the attribute
        val: object
            value of the attribute

        Returns
        -------
        None
        """
        if isinstance(val, (Var, Param, Constraint, _NodeDict)):
            if hasattr(self, name):
                raise ValueError('Model already has a {0} named {1}. If you want to replace the {0}, please remove the existing one first.'.format(type(val), name))

        if type(val) == Constraint:
            val.name = name
            self._register_constraint(val)
        elif type(val) == ConstraintDict:
            val.name = name
            val._model = self
            for k, v in val.items():
                self._register_constraint(v)
        elif type(val) in {Var, Param, VarDict, ParamDict}:
            val.name = name

        # The __setattr__ of the parent class should always be called so that the attribute actually gets set.
        super(Model, self).__setattr__(name, val)

    def __delattr__(self, name):
        """
        Override built in __delattr__ so that params, vars, etc. get removed from the appropriate dictionary

        Parameters
        ----------
        name: str
            name of the attribute

        Returns
        -------
        None
        """
        # The __delattr__ of the parent class should always be called so that the attribute actually gets removed.
        val = getattr(self, name)
        if type(val) == Constraint:
            self._remove_constraint(val)
            val.name = 'None'
        elif type(val) == ConstraintDict():
            val.name = 'None'
            val._model = None
            for k, v in val.items():
                self._remove_constraint(v)
        elif type(val) in {Var, Param, VarDict, ParamDict}:
            val.name = 'None'

        super(Model, self).__delattr__(name)

    def _increment_var(self, var):
        if var not in self._var_cvar_map:
            cvar = self._evaluator.add_var(var.value)
            var._c_obj = cvar
            self._var_cvar_map[var] = cvar
            self._refcounts[var] = 1
        else:
            self._refcounts[var] += 1
            cvar = self._var_cvar_map[var]
        return cvar

    def _increment_param(self, param):
        if param not in self._param_cparam_map:
            cparam = self._evaluator.add_param(param.value)
            param._c_obj = cparam
            self._param_cparam_map[param] = cparam
            self._refcounts[param] = 1
        else:
            self._refcounts[param] += 1
            cparam = self._param_cparam_map[param]
        return cparam

    def _increment_float(self, f):
        if f not in self._float_cfloat_map:
            cfloat = self._evaluator.add_float(f.value)
            f._c_obj = cfloat
            self._float_cfloat_map[f] = cfloat
            self._refcounts[f] = 1
        else:
            self._refcounts[f] += 1
            cfloat = self._var_cvar_map[f]
        return cfloat

    def _decrement_var(self, var):
        self._refcounts[var] -= 1
        if self._refcounts[var] == 0:
            cvar = self._var_cvar_map[var]
            var._c_obj = None
            var._value = cvar.value
            del self._refcounts[var]
            del self._var_cvar_map[var]
            self._evaluator.remove_var(cvar)

    def _decrement_param(self, p):
        self._refcounts[p] -= 1
        if self._refcounts[p] == 0:
            cparam = self._param_cparam_map[p]
            p._c_obj = None
            p._value = cparam.value
            del self._refcounts[p]
            del self._param_cparam_map[p]
            self._evaluator.remove_param(cparam)

    def _decrement_float(self, f):
        self._refcounts[f] -= 1
        if self._refcounts[f] == 0:
            cfloat = self._float_cfloat_map[f]
            f._c_obj = None
            del self._refcounts[f]
            del self._float_cfloat_map[f]
            self._evaluator.remove_float(cfloat)

    def _register_conditional_constraint(self, con):
        ccon = self._evaluator.add_if_else_constraint()
        con._c_obj = ccon
        self._con_ccon_map[con] = ccon
        leaf_ndx_map = OrderedDict()
        referenced_vars = OrderedSet()
        referenced_params = OrderedSet()
        referenced_floats = OrderedSet()
        ndx = 0
        derivs = list()
        for expr in con.expr._conditions:
            referenced_vars.update(expr.get_vars())
            referenced_params.update(expr.get_params())
            referenced_floats.update(expr.get_floats())
        for expr in con.expr._exprs:
            referenced_vars.update(expr.get_vars())
            referenced_params.update(expr.get_params())
            referenced_floats.update(expr.get_floats())
        for expr in con.expr._exprs:
            _deriv = expr.reverse_sd()
            derivs.append(_deriv)
            for v in referenced_vars:
                if v not in _deriv:
                    _deriv[v] = Float(0)
                elif type(_deriv[v]) in native_numeric_types:
                    _deriv[v] = Float(_deriv[v])
                referenced_floats.update(_deriv[v].get_floats())

        for v in referenced_vars:
            leaf_ndx_map[v] = ndx
            ndx += 1
            cvar = self._increment_var(v)
            ccon.add_leaf(cvar)
        for v in referenced_params:
            leaf_ndx_map[v] = ndx
            ndx += 1
            cvar = self._increment_param(v)
            ccon.add_leaf(cvar)
        for v in referenced_floats:
            leaf_ndx_map[v] = ndx
            ndx += 1
            cvar = self._increment_float(v)
            ccon.add_leaf(cvar)

        for i in range(len(con.expr._conditions)):
            condition_rpn = con.expr._conditions[i].get_rpn(leaf_ndx_map)
            for term in condition_rpn:
                ccon.add_condition_rpn_term(term)
            fn_rpn = con.expr._exprs[i].get_rpn(leaf_ndx_map)
            for term in fn_rpn:
                ccon.add_fn_rpn_term(term)
            for v in referenced_vars:
                cvar = v._c_obj
                jac = derivs[i][v]
                jac_rpn = jac.get_rpn(leaf_ndx_map)
                for term in jac_rpn:
                    ccon.add_jac_rpn_term(cvar, term)
            ccon.end_condition()

        self._vars_referenced_by_con[con] = referenced_vars
        self._params_referenced_by_con[con] = referenced_params
        self._floats_referenced_by_con[con] = referenced_floats

    def _register_constraint(self, con):
        if type(con.expr) == ConditionalExpression:
            self._register_conditional_constraint(con)
            return None
        ccon = self._evaluator.add_constraint()
        con._c_obj = ccon
        self._con_ccon_map[con] = ccon
        leaf_ndx_map = OrderedDict()
        referenced_vars = OrderedSet()
        referenced_params = OrderedSet()
        referenced_floats = OrderedSet()
        ndx = 0
        for v in con.expr.get_vars():
            leaf_ndx_map[v] = ndx
            ndx += 1
            cvar = self._increment_var(v)
            ccon.add_leaf(cvar)
            referenced_vars.add(v)
        for p in con.expr.get_params():
            leaf_ndx_map[p] = ndx
            ndx += 1
            cparam = self._increment_param(p)
            ccon.add_leaf(cparam)
            referenced_params.add(p)
        for f in con.expr.get_floats():
            leaf_ndx_map[f] = ndx
            ndx += 1
            cfloat = self._increment_float(f)
            ccon.add_leaf(cfloat)
            referenced_floats.add(f)
        fn_rpn = con.expr.get_rpn(leaf_ndx_map)
        for term in fn_rpn:
            ccon.add_fn_rpn_term(term)
        jac = con.expr.reverse_sd()
        for v in con.expr.get_vars():
            jac_v = jac[v]
            if type(jac_v) in native_numeric_types:
                jac_v = Float(jac_v)
            for f in jac_v.get_floats():
                if f not in leaf_ndx_map:
                    leaf_ndx_map[f] = ndx
                    ndx += 1
                    cfloat = self._increment_float(f)
                    ccon.add_leaf(cfloat)
                    referenced_floats.add(f)
            jac_rpn = jac_v.get_rpn(leaf_ndx_map)
            cvar = self._var_cvar_map[v]
            for term in jac_rpn:
                ccon.add_jac_rpn_term(cvar, term)
        self._vars_referenced_by_con[con] = referenced_vars
        self._params_referenced_by_con[con] = referenced_params
        self._floats_referenced_by_con[con] = referenced_floats

    def _remove_conditional_constraint(self, con):
        self._evaluator.remove_if_else_constraint(self._con_ccon_map[con])
        del self._con_ccon_map[con]
        for v in self._vars_referenced_by_con[con]:
            self._decrement_var(v)
        for p in self._params_referenced_by_con[con]:
            self._decrement_param(p)
        for f in self._floats_referenced_by_con[con]:
            self._decrement_float(f)
        del self._vars_referenced_by_con[con]
        del self._params_referenced_by_con[con]
        del self._floats_referenced_by_con[con]

    def _remove_constraint(self, con):
        if type(con.expr) == ConditionalExpression:
            self._remove_conditional_constraint(con)
            return None
        self._evaluator.remove_constraint(self._con_ccon_map[con])
        del self._con_ccon_map[con]
        for v in self._vars_referenced_by_con[con]:
            self._decrement_var(v)
        for p in self._params_referenced_by_con[con]:
            self._decrement_param(p)
        for f in self._floats_referenced_by_con[con]:
            self._decrement_float(f)
        del self._vars_referenced_by_con[con]
        del self._params_referenced_by_con[con]
        del self._floats_referenced_by_con[con]

<<<<<<< HEAD
    def evaluate_residuals(self, x=None, num_threads=4, labeled=False):
=======
    def evaluate_residuals(self, x=None):
>>>>>>> 7c5a6a05
        if x is not None:
            self._evaluator.load_var_values_from_x(x)
        r = self._evaluator.evaluate(len(self._con_ccon_map))
        
        if labeled:
            con_names = [(con.index, con.name) for con in self.cons()]
            con_names.sort()
            con_names = [i[1] for i in con_names]
            
            r = pd.Series(dict(zip(con_names, r)))

        return r

    def evaluate_jacobian(self, x=None, labeled=False):
        n_vars = len(self._var_cvar_map)
        n_cons = len(self._con_ccon_map)
        if n_vars != n_cons:
            raise ValueError('The number of constraints and variables must be equal.')
        if x is not None:
            self._evaluator.load_var_values_from_x(x)
        jac_values, col_ndx, row_nnz = self._evaluator.evaluate_csr_jacobian(self._evaluator.nnz,
                                                                             self._evaluator.nnz,
                                                                             len(self._con_ccon_map) + 1)
        J = scipy.sparse.csr_matrix((jac_values, col_ndx, row_nnz), shape=(n_cons, n_vars))
        
        if labeled:
            con_names = [(con.index, con.name) for con in self.cons()]
            con_names.sort()
            con_names = [i[1] for i in con_names]
            
            var_names = [(var.index, var.name) for var in self.vars()]
            var_names.sort()
            var_names = [i[1] for i in var_names]
            
            J = pd.DataFrame(J.todense(), columns=var_names, index=con_names)

        return J

    def get_x(self):
        return self._evaluator.get_x(len(self._var_cvar_map))

    def load_var_values_from_x(self, x):
        self._evaluator.load_var_values_from_x(x)

    def __str__(self):
        tmp = 'cons:\n'
        for con in self._con_ccon_map.keys():
            tmp += str(con.name)
            tmp += ':   '
            tmp += str(con.expr)
            tmp += '\n'
        tmp += '\n'
        tmp += 'vars:\n'
        for var in self._var_cvar_map:
            tmp += str(var.name)
            tmp += ':   '
            tmp += str(var)
            tmp += '\n'
        return tmp

    def set_structure(self):
        """
        This method essentially just orders all of the variables and constraints so that
        the constraint residuals and the jacobian can be evaluated efficiently. This method
        must be called before get_x, load_var_values_from_x, evaluate_residuals, or evaluate_jacobian
        can be called. If any changes are made to the model (e.g., variables/constraints are
        added/removed), then this method needs called again. Avoid calling this method too often
        if you are concerned about efficiency.
        """
        self._evaluator.set_structure()

    def cons(self):
        for i in self._con_ccon_map:
            yield i

    def vars(self):
        for i in self._var_cvar_map:
            yield i
    
    def params(self):
        for i in self._param_cparam_map:
            yield i
            
class _NodeDict(MutableMapping):
    def __init__(self, mapping=None):
        self._name = 'None'
        self._data = OrderedDict()

        if mapping is not None:
            self.update(mapping)

    @property
    def name(self):
        return self._name

    @name.setter
    def name(self, val):
        self._name = val
        for k, v in self.items():
            v.name = self.name + '[' + str(k) + ']'

    def __delitem__(self, key):
        self._data[key].name = None
        del self._data[key]

    def __getitem__(self, key):
        return self._data[key]

    def __iter__(self):
        return self._data.__iter__()

    def __len__(self):
        return len(self._data)

    def __repr__(self):
        return self._data.__repr__()

    def __setitem__(self, key, val):
        val.name = self.name + '[' + str(key) + ']'
        self._data[key] = val

    def __str__(self):
        return self.__repr__()


class ParamDict(_NodeDict):
    pass


class VarDict(_NodeDict):
    pass


class ConstraintDict(_NodeDict):
    """
    Dictionary of constraints; primarily handles registering the constraints with the model and naming
    """
    def __init__(self, mapping=None):
        self._model = None
        super(ConstraintDict, self).__init__(mapping)

    def __delitem__(self, key):
        val = self[key]
        if self._model is not None:
            self._model._remove_constraint(val)
        val.name = 'None'
        del self._data[key]

    def __setitem__(self, key, val):
        if key in self:
            raise ValueError('ConstraintDict already has a Constraint named {0}. If you want to replace the Constraint, please remove the existing one first.'.format(key))
        val.name = self.name + '[' + str(key) + ']'
        if self._model is not None:
            self._model._register_constraint(val)
        self._data[key] = val
<|MERGE_RESOLUTION|>--- conflicted
+++ resolved
@@ -1,487 +1,483 @@
-"""WNTR AML base classes."""
-
-import sys
-import scipy
-import pandas as pd
-from .evaluator import Evaluator
-from .expr import Var, Param, native_numeric_types, Float, ConditionalExpression
-from collections import OrderedDict
-from wntr.utils.ordered_set import OrderedSet
-from collections.abc import MutableMapping
-
-
-class Constraint(object):
-    __slots__ = ('_expr', 'name', '_c_obj')
-
-    def __init__(self, expr):
-        """
-
-        Parameters
-        ----------
-        expr: wntr.aml.expr.ExpressionBase
-        """
-        self._expr = expr
-        self.name = None
-        self._c_obj = None
-
-    @property
-    def expr(self):
-        return self._expr
-
-    @property
-    def index(self):
-        if self._c_obj is None:
-            return None
-        else:
-            return self._c_obj.index
-
-    def evaluate(self):
-        return self.expr.evaluate()
-
-    def reverse_ad(self):
-        return self.expr.reverse_ad()
-
-
-class Model(object):
-    """
-    A class for creating algebraic models.
-    """
-    def __init__(self):
-        self._evaluator = Evaluator()
-        self._refcounts = OrderedDict()
-        self._con_ccon_map = OrderedDict()
-        self._var_cvar_map = OrderedDict()
-        self._param_cparam_map = OrderedDict()
-        self._float_cfloat_map = OrderedDict()
-        self._vars_referenced_by_con = OrderedDict()
-        self._params_referenced_by_con = OrderedDict()
-        self._floats_referenced_by_con = OrderedDict()
-
-    def __setattr__(self, name, val):
-        """
-        Override built in __setattr__ so that params, vars, etc. get put in the appropriate dictionary
-
-        Parameters
-        ----------
-        name: str
-            name of the attribute
-        val: object
-            value of the attribute
-
-        Returns
-        -------
-        None
-        """
-        if isinstance(val, (Var, Param, Constraint, _NodeDict)):
-            if hasattr(self, name):
-                raise ValueError('Model already has a {0} named {1}. If you want to replace the {0}, please remove the existing one first.'.format(type(val), name))
-
-        if type(val) == Constraint:
-            val.name = name
-            self._register_constraint(val)
-        elif type(val) == ConstraintDict:
-            val.name = name
-            val._model = self
-            for k, v in val.items():
-                self._register_constraint(v)
-        elif type(val) in {Var, Param, VarDict, ParamDict}:
-            val.name = name
-
-        # The __setattr__ of the parent class should always be called so that the attribute actually gets set.
-        super(Model, self).__setattr__(name, val)
-
-    def __delattr__(self, name):
-        """
-        Override built in __delattr__ so that params, vars, etc. get removed from the appropriate dictionary
-
-        Parameters
-        ----------
-        name: str
-            name of the attribute
-
-        Returns
-        -------
-        None
-        """
-        # The __delattr__ of the parent class should always be called so that the attribute actually gets removed.
-        val = getattr(self, name)
-        if type(val) == Constraint:
-            self._remove_constraint(val)
-            val.name = 'None'
-        elif type(val) == ConstraintDict():
-            val.name = 'None'
-            val._model = None
-            for k, v in val.items():
-                self._remove_constraint(v)
-        elif type(val) in {Var, Param, VarDict, ParamDict}:
-            val.name = 'None'
-
-        super(Model, self).__delattr__(name)
-
-    def _increment_var(self, var):
-        if var not in self._var_cvar_map:
-            cvar = self._evaluator.add_var(var.value)
-            var._c_obj = cvar
-            self._var_cvar_map[var] = cvar
-            self._refcounts[var] = 1
-        else:
-            self._refcounts[var] += 1
-            cvar = self._var_cvar_map[var]
-        return cvar
-
-    def _increment_param(self, param):
-        if param not in self._param_cparam_map:
-            cparam = self._evaluator.add_param(param.value)
-            param._c_obj = cparam
-            self._param_cparam_map[param] = cparam
-            self._refcounts[param] = 1
-        else:
-            self._refcounts[param] += 1
-            cparam = self._param_cparam_map[param]
-        return cparam
-
-    def _increment_float(self, f):
-        if f not in self._float_cfloat_map:
-            cfloat = self._evaluator.add_float(f.value)
-            f._c_obj = cfloat
-            self._float_cfloat_map[f] = cfloat
-            self._refcounts[f] = 1
-        else:
-            self._refcounts[f] += 1
-            cfloat = self._var_cvar_map[f]
-        return cfloat
-
-    def _decrement_var(self, var):
-        self._refcounts[var] -= 1
-        if self._refcounts[var] == 0:
-            cvar = self._var_cvar_map[var]
-            var._c_obj = None
-            var._value = cvar.value
-            del self._refcounts[var]
-            del self._var_cvar_map[var]
-            self._evaluator.remove_var(cvar)
-
-    def _decrement_param(self, p):
-        self._refcounts[p] -= 1
-        if self._refcounts[p] == 0:
-            cparam = self._param_cparam_map[p]
-            p._c_obj = None
-            p._value = cparam.value
-            del self._refcounts[p]
-            del self._param_cparam_map[p]
-            self._evaluator.remove_param(cparam)
-
-    def _decrement_float(self, f):
-        self._refcounts[f] -= 1
-        if self._refcounts[f] == 0:
-            cfloat = self._float_cfloat_map[f]
-            f._c_obj = None
-            del self._refcounts[f]
-            del self._float_cfloat_map[f]
-            self._evaluator.remove_float(cfloat)
-
-    def _register_conditional_constraint(self, con):
-        ccon = self._evaluator.add_if_else_constraint()
-        con._c_obj = ccon
-        self._con_ccon_map[con] = ccon
-        leaf_ndx_map = OrderedDict()
-        referenced_vars = OrderedSet()
-        referenced_params = OrderedSet()
-        referenced_floats = OrderedSet()
-        ndx = 0
-        derivs = list()
-        for expr in con.expr._conditions:
-            referenced_vars.update(expr.get_vars())
-            referenced_params.update(expr.get_params())
-            referenced_floats.update(expr.get_floats())
-        for expr in con.expr._exprs:
-            referenced_vars.update(expr.get_vars())
-            referenced_params.update(expr.get_params())
-            referenced_floats.update(expr.get_floats())
-        for expr in con.expr._exprs:
-            _deriv = expr.reverse_sd()
-            derivs.append(_deriv)
-            for v in referenced_vars:
-                if v not in _deriv:
-                    _deriv[v] = Float(0)
-                elif type(_deriv[v]) in native_numeric_types:
-                    _deriv[v] = Float(_deriv[v])
-                referenced_floats.update(_deriv[v].get_floats())
-
-        for v in referenced_vars:
-            leaf_ndx_map[v] = ndx
-            ndx += 1
-            cvar = self._increment_var(v)
-            ccon.add_leaf(cvar)
-        for v in referenced_params:
-            leaf_ndx_map[v] = ndx
-            ndx += 1
-            cvar = self._increment_param(v)
-            ccon.add_leaf(cvar)
-        for v in referenced_floats:
-            leaf_ndx_map[v] = ndx
-            ndx += 1
-            cvar = self._increment_float(v)
-            ccon.add_leaf(cvar)
-
-        for i in range(len(con.expr._conditions)):
-            condition_rpn = con.expr._conditions[i].get_rpn(leaf_ndx_map)
-            for term in condition_rpn:
-                ccon.add_condition_rpn_term(term)
-            fn_rpn = con.expr._exprs[i].get_rpn(leaf_ndx_map)
-            for term in fn_rpn:
-                ccon.add_fn_rpn_term(term)
-            for v in referenced_vars:
-                cvar = v._c_obj
-                jac = derivs[i][v]
-                jac_rpn = jac.get_rpn(leaf_ndx_map)
-                for term in jac_rpn:
-                    ccon.add_jac_rpn_term(cvar, term)
-            ccon.end_condition()
-
-        self._vars_referenced_by_con[con] = referenced_vars
-        self._params_referenced_by_con[con] = referenced_params
-        self._floats_referenced_by_con[con] = referenced_floats
-
-    def _register_constraint(self, con):
-        if type(con.expr) == ConditionalExpression:
-            self._register_conditional_constraint(con)
-            return None
-        ccon = self._evaluator.add_constraint()
-        con._c_obj = ccon
-        self._con_ccon_map[con] = ccon
-        leaf_ndx_map = OrderedDict()
-        referenced_vars = OrderedSet()
-        referenced_params = OrderedSet()
-        referenced_floats = OrderedSet()
-        ndx = 0
-        for v in con.expr.get_vars():
-            leaf_ndx_map[v] = ndx
-            ndx += 1
-            cvar = self._increment_var(v)
-            ccon.add_leaf(cvar)
-            referenced_vars.add(v)
-        for p in con.expr.get_params():
-            leaf_ndx_map[p] = ndx
-            ndx += 1
-            cparam = self._increment_param(p)
-            ccon.add_leaf(cparam)
-            referenced_params.add(p)
-        for f in con.expr.get_floats():
-            leaf_ndx_map[f] = ndx
-            ndx += 1
-            cfloat = self._increment_float(f)
-            ccon.add_leaf(cfloat)
-            referenced_floats.add(f)
-        fn_rpn = con.expr.get_rpn(leaf_ndx_map)
-        for term in fn_rpn:
-            ccon.add_fn_rpn_term(term)
-        jac = con.expr.reverse_sd()
-        for v in con.expr.get_vars():
-            jac_v = jac[v]
-            if type(jac_v) in native_numeric_types:
-                jac_v = Float(jac_v)
-            for f in jac_v.get_floats():
-                if f not in leaf_ndx_map:
-                    leaf_ndx_map[f] = ndx
-                    ndx += 1
-                    cfloat = self._increment_float(f)
-                    ccon.add_leaf(cfloat)
-                    referenced_floats.add(f)
-            jac_rpn = jac_v.get_rpn(leaf_ndx_map)
-            cvar = self._var_cvar_map[v]
-            for term in jac_rpn:
-                ccon.add_jac_rpn_term(cvar, term)
-        self._vars_referenced_by_con[con] = referenced_vars
-        self._params_referenced_by_con[con] = referenced_params
-        self._floats_referenced_by_con[con] = referenced_floats
-
-    def _remove_conditional_constraint(self, con):
-        self._evaluator.remove_if_else_constraint(self._con_ccon_map[con])
-        del self._con_ccon_map[con]
-        for v in self._vars_referenced_by_con[con]:
-            self._decrement_var(v)
-        for p in self._params_referenced_by_con[con]:
-            self._decrement_param(p)
-        for f in self._floats_referenced_by_con[con]:
-            self._decrement_float(f)
-        del self._vars_referenced_by_con[con]
-        del self._params_referenced_by_con[con]
-        del self._floats_referenced_by_con[con]
-
-    def _remove_constraint(self, con):
-        if type(con.expr) == ConditionalExpression:
-            self._remove_conditional_constraint(con)
-            return None
-        self._evaluator.remove_constraint(self._con_ccon_map[con])
-        del self._con_ccon_map[con]
-        for v in self._vars_referenced_by_con[con]:
-            self._decrement_var(v)
-        for p in self._params_referenced_by_con[con]:
-            self._decrement_param(p)
-        for f in self._floats_referenced_by_con[con]:
-            self._decrement_float(f)
-        del self._vars_referenced_by_con[con]
-        del self._params_referenced_by_con[con]
-        del self._floats_referenced_by_con[con]
-
-<<<<<<< HEAD
-    def evaluate_residuals(self, x=None, num_threads=4, labeled=False):
-=======
-    def evaluate_residuals(self, x=None):
->>>>>>> 7c5a6a05
-        if x is not None:
-            self._evaluator.load_var_values_from_x(x)
-        r = self._evaluator.evaluate(len(self._con_ccon_map))
-        
-        if labeled:
-            con_names = [(con.index, con.name) for con in self.cons()]
-            con_names.sort()
-            con_names = [i[1] for i in con_names]
-            
-            r = pd.Series(dict(zip(con_names, r)))
-
-        return r
-
-    def evaluate_jacobian(self, x=None, labeled=False):
-        n_vars = len(self._var_cvar_map)
-        n_cons = len(self._con_ccon_map)
-        if n_vars != n_cons:
-            raise ValueError('The number of constraints and variables must be equal.')
-        if x is not None:
-            self._evaluator.load_var_values_from_x(x)
-        jac_values, col_ndx, row_nnz = self._evaluator.evaluate_csr_jacobian(self._evaluator.nnz,
-                                                                             self._evaluator.nnz,
-                                                                             len(self._con_ccon_map) + 1)
-        J = scipy.sparse.csr_matrix((jac_values, col_ndx, row_nnz), shape=(n_cons, n_vars))
-        
-        if labeled:
-            con_names = [(con.index, con.name) for con in self.cons()]
-            con_names.sort()
-            con_names = [i[1] for i in con_names]
-            
-            var_names = [(var.index, var.name) for var in self.vars()]
-            var_names.sort()
-            var_names = [i[1] for i in var_names]
-            
-            J = pd.DataFrame(J.todense(), columns=var_names, index=con_names)
-
-        return J
-
-    def get_x(self):
-        return self._evaluator.get_x(len(self._var_cvar_map))
-
-    def load_var_values_from_x(self, x):
-        self._evaluator.load_var_values_from_x(x)
-
-    def __str__(self):
-        tmp = 'cons:\n'
-        for con in self._con_ccon_map.keys():
-            tmp += str(con.name)
-            tmp += ':   '
-            tmp += str(con.expr)
-            tmp += '\n'
-        tmp += '\n'
-        tmp += 'vars:\n'
-        for var in self._var_cvar_map:
-            tmp += str(var.name)
-            tmp += ':   '
-            tmp += str(var)
-            tmp += '\n'
-        return tmp
-
-    def set_structure(self):
-        """
-        This method essentially just orders all of the variables and constraints so that
-        the constraint residuals and the jacobian can be evaluated efficiently. This method
-        must be called before get_x, load_var_values_from_x, evaluate_residuals, or evaluate_jacobian
-        can be called. If any changes are made to the model (e.g., variables/constraints are
-        added/removed), then this method needs called again. Avoid calling this method too often
-        if you are concerned about efficiency.
-        """
-        self._evaluator.set_structure()
-
-    def cons(self):
-        for i in self._con_ccon_map:
-            yield i
-
-    def vars(self):
-        for i in self._var_cvar_map:
-            yield i
-    
-    def params(self):
-        for i in self._param_cparam_map:
-            yield i
-            
-class _NodeDict(MutableMapping):
-    def __init__(self, mapping=None):
-        self._name = 'None'
-        self._data = OrderedDict()
-
-        if mapping is not None:
-            self.update(mapping)
-
-    @property
-    def name(self):
-        return self._name
-
-    @name.setter
-    def name(self, val):
-        self._name = val
-        for k, v in self.items():
-            v.name = self.name + '[' + str(k) + ']'
-
-    def __delitem__(self, key):
-        self._data[key].name = None
-        del self._data[key]
-
-    def __getitem__(self, key):
-        return self._data[key]
-
-    def __iter__(self):
-        return self._data.__iter__()
-
-    def __len__(self):
-        return len(self._data)
-
-    def __repr__(self):
-        return self._data.__repr__()
-
-    def __setitem__(self, key, val):
-        val.name = self.name + '[' + str(key) + ']'
-        self._data[key] = val
-
-    def __str__(self):
-        return self.__repr__()
-
-
-class ParamDict(_NodeDict):
-    pass
-
-
-class VarDict(_NodeDict):
-    pass
-
-
-class ConstraintDict(_NodeDict):
-    """
-    Dictionary of constraints; primarily handles registering the constraints with the model and naming
-    """
-    def __init__(self, mapping=None):
-        self._model = None
-        super(ConstraintDict, self).__init__(mapping)
-
-    def __delitem__(self, key):
-        val = self[key]
-        if self._model is not None:
-            self._model._remove_constraint(val)
-        val.name = 'None'
-        del self._data[key]
-
-    def __setitem__(self, key, val):
-        if key in self:
-            raise ValueError('ConstraintDict already has a Constraint named {0}. If you want to replace the Constraint, please remove the existing one first.'.format(key))
-        val.name = self.name + '[' + str(key) + ']'
-        if self._model is not None:
-            self._model._register_constraint(val)
-        self._data[key] = val
+"""WNTR AML base classes."""
+
+import sys
+import scipy
+import pandas as pd
+from .evaluator import Evaluator
+from .expr import Var, Param, native_numeric_types, Float, ConditionalExpression
+from collections import OrderedDict
+from wntr.utils.ordered_set import OrderedSet
+from collections.abc import MutableMapping
+
+
+class Constraint(object):
+    __slots__ = ('_expr', 'name', '_c_obj')
+
+    def __init__(self, expr):
+        """
+
+        Parameters
+        ----------
+        expr: wntr.aml.expr.ExpressionBase
+        """
+        self._expr = expr
+        self.name = None
+        self._c_obj = None
+
+    @property
+    def expr(self):
+        return self._expr
+
+    @property
+    def index(self):
+        if self._c_obj is None:
+            return None
+        else:
+            return self._c_obj.index
+
+    def evaluate(self):
+        return self.expr.evaluate()
+
+    def reverse_ad(self):
+        return self.expr.reverse_ad()
+
+
+class Model(object):
+    """
+    A class for creating algebraic models.
+    """
+    def __init__(self):
+        self._evaluator = Evaluator()
+        self._refcounts = OrderedDict()
+        self._con_ccon_map = OrderedDict()
+        self._var_cvar_map = OrderedDict()
+        self._param_cparam_map = OrderedDict()
+        self._float_cfloat_map = OrderedDict()
+        self._vars_referenced_by_con = OrderedDict()
+        self._params_referenced_by_con = OrderedDict()
+        self._floats_referenced_by_con = OrderedDict()
+
+    def __setattr__(self, name, val):
+        """
+        Override built in __setattr__ so that params, vars, etc. get put in the appropriate dictionary
+
+        Parameters
+        ----------
+        name: str
+            name of the attribute
+        val: object
+            value of the attribute
+
+        Returns
+        -------
+        None
+        """
+        if isinstance(val, (Var, Param, Constraint, _NodeDict)):
+            if hasattr(self, name):
+                raise ValueError('Model already has a {0} named {1}. If you want to replace the {0}, please remove the existing one first.'.format(type(val), name))
+
+        if type(val) == Constraint:
+            val.name = name
+            self._register_constraint(val)
+        elif type(val) == ConstraintDict:
+            val.name = name
+            val._model = self
+            for k, v in val.items():
+                self._register_constraint(v)
+        elif type(val) in {Var, Param, VarDict, ParamDict}:
+            val.name = name
+
+        # The __setattr__ of the parent class should always be called so that the attribute actually gets set.
+        super(Model, self).__setattr__(name, val)
+
+    def __delattr__(self, name):
+        """
+        Override built in __delattr__ so that params, vars, etc. get removed from the appropriate dictionary
+
+        Parameters
+        ----------
+        name: str
+            name of the attribute
+
+        Returns
+        -------
+        None
+        """
+        # The __delattr__ of the parent class should always be called so that the attribute actually gets removed.
+        val = getattr(self, name)
+        if type(val) == Constraint:
+            self._remove_constraint(val)
+            val.name = 'None'
+        elif type(val) == ConstraintDict():
+            val.name = 'None'
+            val._model = None
+            for k, v in val.items():
+                self._remove_constraint(v)
+        elif type(val) in {Var, Param, VarDict, ParamDict}:
+            val.name = 'None'
+
+        super(Model, self).__delattr__(name)
+
+    def _increment_var(self, var):
+        if var not in self._var_cvar_map:
+            cvar = self._evaluator.add_var(var.value)
+            var._c_obj = cvar
+            self._var_cvar_map[var] = cvar
+            self._refcounts[var] = 1
+        else:
+            self._refcounts[var] += 1
+            cvar = self._var_cvar_map[var]
+        return cvar
+
+    def _increment_param(self, param):
+        if param not in self._param_cparam_map:
+            cparam = self._evaluator.add_param(param.value)
+            param._c_obj = cparam
+            self._param_cparam_map[param] = cparam
+            self._refcounts[param] = 1
+        else:
+            self._refcounts[param] += 1
+            cparam = self._param_cparam_map[param]
+        return cparam
+
+    def _increment_float(self, f):
+        if f not in self._float_cfloat_map:
+            cfloat = self._evaluator.add_float(f.value)
+            f._c_obj = cfloat
+            self._float_cfloat_map[f] = cfloat
+            self._refcounts[f] = 1
+        else:
+            self._refcounts[f] += 1
+            cfloat = self._var_cvar_map[f]
+        return cfloat
+
+    def _decrement_var(self, var):
+        self._refcounts[var] -= 1
+        if self._refcounts[var] == 0:
+            cvar = self._var_cvar_map[var]
+            var._c_obj = None
+            var._value = cvar.value
+            del self._refcounts[var]
+            del self._var_cvar_map[var]
+            self._evaluator.remove_var(cvar)
+
+    def _decrement_param(self, p):
+        self._refcounts[p] -= 1
+        if self._refcounts[p] == 0:
+            cparam = self._param_cparam_map[p]
+            p._c_obj = None
+            p._value = cparam.value
+            del self._refcounts[p]
+            del self._param_cparam_map[p]
+            self._evaluator.remove_param(cparam)
+
+    def _decrement_float(self, f):
+        self._refcounts[f] -= 1
+        if self._refcounts[f] == 0:
+            cfloat = self._float_cfloat_map[f]
+            f._c_obj = None
+            del self._refcounts[f]
+            del self._float_cfloat_map[f]
+            self._evaluator.remove_float(cfloat)
+
+    def _register_conditional_constraint(self, con):
+        ccon = self._evaluator.add_if_else_constraint()
+        con._c_obj = ccon
+        self._con_ccon_map[con] = ccon
+        leaf_ndx_map = OrderedDict()
+        referenced_vars = OrderedSet()
+        referenced_params = OrderedSet()
+        referenced_floats = OrderedSet()
+        ndx = 0
+        derivs = list()
+        for expr in con.expr._conditions:
+            referenced_vars.update(expr.get_vars())
+            referenced_params.update(expr.get_params())
+            referenced_floats.update(expr.get_floats())
+        for expr in con.expr._exprs:
+            referenced_vars.update(expr.get_vars())
+            referenced_params.update(expr.get_params())
+            referenced_floats.update(expr.get_floats())
+        for expr in con.expr._exprs:
+            _deriv = expr.reverse_sd()
+            derivs.append(_deriv)
+            for v in referenced_vars:
+                if v not in _deriv:
+                    _deriv[v] = Float(0)
+                elif type(_deriv[v]) in native_numeric_types:
+                    _deriv[v] = Float(_deriv[v])
+                referenced_floats.update(_deriv[v].get_floats())
+
+        for v in referenced_vars:
+            leaf_ndx_map[v] = ndx
+            ndx += 1
+            cvar = self._increment_var(v)
+            ccon.add_leaf(cvar)
+        for v in referenced_params:
+            leaf_ndx_map[v] = ndx
+            ndx += 1
+            cvar = self._increment_param(v)
+            ccon.add_leaf(cvar)
+        for v in referenced_floats:
+            leaf_ndx_map[v] = ndx
+            ndx += 1
+            cvar = self._increment_float(v)
+            ccon.add_leaf(cvar)
+
+        for i in range(len(con.expr._conditions)):
+            condition_rpn = con.expr._conditions[i].get_rpn(leaf_ndx_map)
+            for term in condition_rpn:
+                ccon.add_condition_rpn_term(term)
+            fn_rpn = con.expr._exprs[i].get_rpn(leaf_ndx_map)
+            for term in fn_rpn:
+                ccon.add_fn_rpn_term(term)
+            for v in referenced_vars:
+                cvar = v._c_obj
+                jac = derivs[i][v]
+                jac_rpn = jac.get_rpn(leaf_ndx_map)
+                for term in jac_rpn:
+                    ccon.add_jac_rpn_term(cvar, term)
+            ccon.end_condition()
+
+        self._vars_referenced_by_con[con] = referenced_vars
+        self._params_referenced_by_con[con] = referenced_params
+        self._floats_referenced_by_con[con] = referenced_floats
+
+    def _register_constraint(self, con):
+        if type(con.expr) == ConditionalExpression:
+            self._register_conditional_constraint(con)
+            return None
+        ccon = self._evaluator.add_constraint()
+        con._c_obj = ccon
+        self._con_ccon_map[con] = ccon
+        leaf_ndx_map = OrderedDict()
+        referenced_vars = OrderedSet()
+        referenced_params = OrderedSet()
+        referenced_floats = OrderedSet()
+        ndx = 0
+        for v in con.expr.get_vars():
+            leaf_ndx_map[v] = ndx
+            ndx += 1
+            cvar = self._increment_var(v)
+            ccon.add_leaf(cvar)
+            referenced_vars.add(v)
+        for p in con.expr.get_params():
+            leaf_ndx_map[p] = ndx
+            ndx += 1
+            cparam = self._increment_param(p)
+            ccon.add_leaf(cparam)
+            referenced_params.add(p)
+        for f in con.expr.get_floats():
+            leaf_ndx_map[f] = ndx
+            ndx += 1
+            cfloat = self._increment_float(f)
+            ccon.add_leaf(cfloat)
+            referenced_floats.add(f)
+        fn_rpn = con.expr.get_rpn(leaf_ndx_map)
+        for term in fn_rpn:
+            ccon.add_fn_rpn_term(term)
+        jac = con.expr.reverse_sd()
+        for v in con.expr.get_vars():
+            jac_v = jac[v]
+            if type(jac_v) in native_numeric_types:
+                jac_v = Float(jac_v)
+            for f in jac_v.get_floats():
+                if f not in leaf_ndx_map:
+                    leaf_ndx_map[f] = ndx
+                    ndx += 1
+                    cfloat = self._increment_float(f)
+                    ccon.add_leaf(cfloat)
+                    referenced_floats.add(f)
+            jac_rpn = jac_v.get_rpn(leaf_ndx_map)
+            cvar = self._var_cvar_map[v]
+            for term in jac_rpn:
+                ccon.add_jac_rpn_term(cvar, term)
+        self._vars_referenced_by_con[con] = referenced_vars
+        self._params_referenced_by_con[con] = referenced_params
+        self._floats_referenced_by_con[con] = referenced_floats
+
+    def _remove_conditional_constraint(self, con):
+        self._evaluator.remove_if_else_constraint(self._con_ccon_map[con])
+        del self._con_ccon_map[con]
+        for v in self._vars_referenced_by_con[con]:
+            self._decrement_var(v)
+        for p in self._params_referenced_by_con[con]:
+            self._decrement_param(p)
+        for f in self._floats_referenced_by_con[con]:
+            self._decrement_float(f)
+        del self._vars_referenced_by_con[con]
+        del self._params_referenced_by_con[con]
+        del self._floats_referenced_by_con[con]
+
+    def _remove_constraint(self, con):
+        if type(con.expr) == ConditionalExpression:
+            self._remove_conditional_constraint(con)
+            return None
+        self._evaluator.remove_constraint(self._con_ccon_map[con])
+        del self._con_ccon_map[con]
+        for v in self._vars_referenced_by_con[con]:
+            self._decrement_var(v)
+        for p in self._params_referenced_by_con[con]:
+            self._decrement_param(p)
+        for f in self._floats_referenced_by_con[con]:
+            self._decrement_float(f)
+        del self._vars_referenced_by_con[con]
+        del self._params_referenced_by_con[con]
+        del self._floats_referenced_by_con[con]
+
+    def evaluate_residuals(self, x=None, num_threads=4, labeled=False):
+        if x is not None:
+            self._evaluator.load_var_values_from_x(x)
+        r = self._evaluator.evaluate(len(self._con_ccon_map))
+        
+        if labeled:
+            con_names = [(con.index, con.name) for con in self.cons()]
+            con_names.sort()
+            con_names = [i[1] for i in con_names]
+            
+            r = pd.Series(dict(zip(con_names, r)))
+
+        return r
+
+    def evaluate_jacobian(self, x=None, labeled=False):
+        n_vars = len(self._var_cvar_map)
+        n_cons = len(self._con_ccon_map)
+        if n_vars != n_cons:
+            raise ValueError('The number of constraints and variables must be equal.')
+        if x is not None:
+            self._evaluator.load_var_values_from_x(x)
+        jac_values, col_ndx, row_nnz = self._evaluator.evaluate_csr_jacobian(self._evaluator.nnz,
+                                                                             self._evaluator.nnz,
+                                                                             len(self._con_ccon_map) + 1)
+        J = scipy.sparse.csr_matrix((jac_values, col_ndx, row_nnz), shape=(n_cons, n_vars))
+        
+        if labeled:
+            con_names = [(con.index, con.name) for con in self.cons()]
+            con_names.sort()
+            con_names = [i[1] for i in con_names]
+            
+            var_names = [(var.index, var.name) for var in self.vars()]
+            var_names.sort()
+            var_names = [i[1] for i in var_names]
+            
+            J = pd.DataFrame(J.todense(), columns=var_names, index=con_names)
+
+        return J
+
+    def get_x(self):
+        return self._evaluator.get_x(len(self._var_cvar_map))
+
+    def load_var_values_from_x(self, x):
+        self._evaluator.load_var_values_from_x(x)
+
+    def __str__(self):
+        tmp = 'cons:\n'
+        for con in self._con_ccon_map.keys():
+            tmp += str(con.name)
+            tmp += ':   '
+            tmp += str(con.expr)
+            tmp += '\n'
+        tmp += '\n'
+        tmp += 'vars:\n'
+        for var in self._var_cvar_map:
+            tmp += str(var.name)
+            tmp += ':   '
+            tmp += str(var)
+            tmp += '\n'
+        return tmp
+
+    def set_structure(self):
+        """
+        This method essentially just orders all of the variables and constraints so that
+        the constraint residuals and the jacobian can be evaluated efficiently. This method
+        must be called before get_x, load_var_values_from_x, evaluate_residuals, or evaluate_jacobian
+        can be called. If any changes are made to the model (e.g., variables/constraints are
+        added/removed), then this method needs called again. Avoid calling this method too often
+        if you are concerned about efficiency.
+        """
+        self._evaluator.set_structure()
+
+    def cons(self):
+        for i in self._con_ccon_map:
+            yield i
+
+    def vars(self):
+        for i in self._var_cvar_map:
+            yield i
+    
+    def params(self):
+        for i in self._param_cparam_map:
+            yield i
+            
+class _NodeDict(MutableMapping):
+    def __init__(self, mapping=None):
+        self._name = 'None'
+        self._data = OrderedDict()
+
+        if mapping is not None:
+            self.update(mapping)
+
+    @property
+    def name(self):
+        return self._name
+
+    @name.setter
+    def name(self, val):
+        self._name = val
+        for k, v in self.items():
+            v.name = self.name + '[' + str(k) + ']'
+
+    def __delitem__(self, key):
+        self._data[key].name = None
+        del self._data[key]
+
+    def __getitem__(self, key):
+        return self._data[key]
+
+    def __iter__(self):
+        return self._data.__iter__()
+
+    def __len__(self):
+        return len(self._data)
+
+    def __repr__(self):
+        return self._data.__repr__()
+
+    def __setitem__(self, key, val):
+        val.name = self.name + '[' + str(key) + ']'
+        self._data[key] = val
+
+    def __str__(self):
+        return self.__repr__()
+
+
+class ParamDict(_NodeDict):
+    pass
+
+
+class VarDict(_NodeDict):
+    pass
+
+
+class ConstraintDict(_NodeDict):
+    """
+    Dictionary of constraints; primarily handles registering the constraints with the model and naming
+    """
+    def __init__(self, mapping=None):
+        self._model = None
+        super(ConstraintDict, self).__init__(mapping)
+
+    def __delitem__(self, key):
+        val = self[key]
+        if self._model is not None:
+            self._model._remove_constraint(val)
+        val.name = 'None'
+        del self._data[key]
+
+    def __setitem__(self, key, val):
+        if key in self:
+            raise ValueError('ConstraintDict already has a Constraint named {0}. If you want to replace the Constraint, please remove the existing one first.'.format(key))
+        val.name = self.name + '[' + str(key) + ']'
+        if self._model is not None:
+            self._model._register_constraint(val)
+        self._data[key] = val