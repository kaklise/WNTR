--- conflicted
+++ resolved
@@ -393,27 +393,17 @@
         plotly.offline.plot(fig, auto_open=auto_open)  
 
 def plot_leaflet_network(wn, node_attribute=None, link_attribute=None, 
-<<<<<<< HEAD
-=======
                node_attribute_name = 'Value', 
                link_attribute_name = 'Value',
->>>>>>> 12111ec2
                node_size=2, node_range=[None,None], 
                node_cmap=['cornflowerblue', 'forestgreen', 'gold', 'firebrick'], 
                node_cmap_bins = 'cut', node_labels=True,
                link_width=2, link_range=[None,None], 
                link_cmap=['cornflowerblue', 'forestgreen', 'gold', 'firebrick'], 
-<<<<<<< HEAD
-               link_cmap_bins = 'cut', link_labels=True,
-               add_legend=False, node_legend_title = 'Node Legend', 
-               link_legend_title = 'Link Legend', round_ndigits=2, zoom_start=13, 
-               add_latlong_popup=False, filename='folium.html'):
-=======
                link_cmap_bins='cut', link_labels=True,
                add_legend=False, round_ndigits=2, zoom_start=13, 
                add_to_node_popup=None, add_to_link_popup=None,
                filename='leaflet_network.html'):
->>>>>>> 12111ec2
     """
     Create an interactive scalable network graphic on a Leaflet map using folium.  
 
@@ -422,12 +412,7 @@
     wn : wntr WaterNetworkModel
         A WaterNetworkModel object
 
-<<<<<<< HEAD
-    node_attribute : str, list, pd.Series, or dict, optional
-        (default = None)
-=======
     node_attribute : None, str, list, pd.Series, or dict, optional
->>>>>>> 12111ec2
 
         - If node_attribute is a string, then a node attribute dictionary is
           created using node_attribute = wn.query_node_attribute(str)
@@ -438,12 +423,7 @@
         - If node_attribute is a dict, then it should be in the format
           {nodeid: x} where nodeid is a string and x is a float
 
-<<<<<<< HEAD
-    link_attribute : str, list, pd.Series, or dict, optional
-        (default = None)
-=======
     link_attribute : None, str, list, pd.Series, or dict, optional
->>>>>>> 12111ec2
 
         - If link_attribute is a string, then a link attribute dictionary is
           created using edge_attribute = wn.query_link_attribute(str)
@@ -454,13 +434,6 @@
         - If link_attribute is a dict, then it should be in the format
           {linkid: x} where linkid is a string and x is a float.
 
-<<<<<<< HEAD
-    node_size : int, optional
-        Node size (default = 10)
-
-    node_range : list, optional
-        Node range (default = [None,None], autoscale)
-=======
     node_attribute_name : str, optional 
         The node attribute name, which is used in the node popup and node legend
         
@@ -472,7 +445,6 @@
 
     node_range : list, optional
         Node range ([None,None] indicates autoscale)
->>>>>>> 12111ec2
 
     node_cmap : list of color names, optional
         Node colors 
@@ -482,22 +454,12 @@
     
     node_labels: bool, optional
         If True, the graph will include each node labelled with its name. 
-<<<<<<< HEAD
-        (default = False)
-        
-    link_width : int, optional
-        Link width (default = 1)
-
-    link_range : list, optional
-        Link range (default = [None,None], autoscale)
-=======
         
     link_width : int, optional
         Link width
 
     link_range : list, optional
         Link range ([None,None] indicates autoscale)
->>>>>>> 12111ec2
 
     link_cmap : list of color names, optional
         Link colors
@@ -507,11 +469,6 @@
         
     link_labels: bool, optional
         If True, the graph will include each link labelled with its name. 
-<<<<<<< HEAD
-        (default = False)
-
-    """
-=======
     
     add_legend: bool, optional
          Add a legend to the map
@@ -536,7 +493,6 @@
         Filename used to save the map
     """
     
->>>>>>> 12111ec2
     if folium is None:
         raise ImportError('folium is required')
     
@@ -576,18 +532,6 @@
     pos = nx.get_node_attributes(G,'pos')
     center = pd.DataFrame(pos).mean(axis=1)
     
-<<<<<<< HEAD
-    m = folium.Map(location=[center.iloc[0], center.iloc[1]], zoom_start=zoom_start)
-    folium.TileLayer('cartodbpositron').add_to(m)
-    
-    if node_size > 0:
-        for name, node in wn.nodes():
-            loc = (node.coordinates[0], node.coordinates[1])
-            radius = node_size
-            color = 'black'
-            if node_labels:
-                popup = node.node_type + ': ' + name
-=======
     m = folium.Map(location=[center.iloc[1], center.iloc[0]], zoom_start=zoom_start, 
                    tiles='cartodbpositron')
     #folium.TileLayer('cartodbpositron').add_to(m)
@@ -629,19 +573,12 @@
             color = 'black'
             if node_labels:
                 popup = node_popup[name]
->>>>>>> 12111ec2
             else:
                 popup = None
                     
             if node_attribute is not None:
                 if name in node_attribute.index:
                     color = node_colors[name]
-<<<<<<< HEAD
-                    if node_labels:
-                        popup = node.node_type + ' ' + name + ', ' + \
-                                '{:.{prec}f}'.format(node_attribute[name], prec=round_ndigits)
-=======
->>>>>>> 12111ec2
                 else:
                     radius = 0.1
             
@@ -650,33 +587,18 @@
             
     if link_width > 0:
         for name, link in wn.links():            
-<<<<<<< HEAD
-            start_loc = (link.start_node.coordinates[0], link.start_node.coordinates[1])
-            end_loc = (link.end_node.coordinates[0], link.end_node.coordinates[1])
-            weight = link_width
-            color='black'
-            if link_labels:
-                popup = link.link_type + ': ' + name
-=======
             start_loc = (link.start_node.coordinates[1], link.start_node.coordinates[0])
             end_loc = (link.end_node.coordinates[1], link.end_node.coordinates[0])
             weight = link_width
             color='black'
             if link_labels:
                 popup = link_popup[name]
->>>>>>> 12111ec2
             else:
                 popup = None
             
             if link_attribute is not None:
                 if name in link_attribute.index:
                     color = link_colors[name]
-<<<<<<< HEAD
-                    if link_labels:
-                        popup = link.link_type + ' ' + name + ', ' + \
-                            '{:.{prec}f}'.format(link_attribute[name], prec=round_ndigits)
-=======
->>>>>>> 12111ec2
                 else:
                     weight = 1.5
             
@@ -685,19 +607,11 @@
     
     if (add_legend) & ((len(node_cmap) >= 1) or (len(link_cmap) >= 1)):
         if node_attribute is not None:  #Produce node legend
-<<<<<<< HEAD
-            height = 50+len(node_cmap)*20 + (int(len(node_legend_title)/20) + 1)*20
-            node_legend_html = """<div style="position: fixed; 
-        bottom: 50px; left: 50px; width: 150px; height: """+str(height)+"""px; 
-        background-color:white;z-index:9999; font-size:14px; "><br>
-            <b><P ALIGN=CENTER>""" + node_legend_title + """</b> </P>"""
-=======
             height = 50+len(node_cmap)*20 + (int(len(node_attribute_name)/20) + 1)*20
             node_legend_html = """<div style="position: fixed; 
         bottom: 50px; left: 50px; width: 150px; height: """+str(height)+"""px; 
         background-color:white;z-index:9999; font-size:14px; "><br>
             <b><P ALIGN=CENTER>""" + "Node Legend: " + node_attribute_name + """</b> </P>"""
->>>>>>> 12111ec2
             for color, val in zip(node_cmap, node_bins[0:-1]):
                 val = '{:.{prec}f}'.format(val, prec=round_ndigits)
                 node_legend_html += """
@@ -707,19 +621,11 @@
             m.get_root().html.add_child(folium.Element(node_legend_html))
 			
         if link_attribute is not None:   #Produce link legend
-<<<<<<< HEAD
-            height = 50+len(link_cmap)*20 + (int(len(link_legend_title)/20) + 1)*20
-            link_legend_html = """<div style="position: fixed; 
-			bottom: 50px; left: 250px; width: 150px; height: """+str(height)+"""px; 
-			background-color:white;z-index:9999; font-size:14px; "><br>
-            <b><P ALIGN=CENTER>""" + link_legend_title + """</b> </P>"""
-=======
             height = 50+len(link_cmap)*20 + (int(len(link_attribute_name)/20) + 1)*20
             link_legend_html = """<div style="position: fixed; 
 			bottom: 50px; left: 250px; width: 150px; height: """+str(height)+"""px; 
 			background-color:white;z-index:9999; font-size:14px; "><br>
             <b><P ALIGN=CENTER>""" + "Link Legend: " + link_attribute_name + """</b> </P>"""
->>>>>>> 12111ec2
             for color, val in zip(link_cmap, link_bins[0:-1]):
                 val = '{:.{prec}f}'.format(val, prec=round_ndigits)
                 link_legend_html += """
@@ -729,14 +635,6 @@
             m.get_root().html.add_child(folium.Element(link_legend_html))
     
     #plugins.Search(points, search_zoom=20, ).add_to(m)
-<<<<<<< HEAD
-    if add_latlong_popup:
-        m.add_child(folium.LatLngPopup())
-    folium.LayerControl().add_to(m)
-    
-    m.save(filename)
- 
-=======
     #if add_longlat_popup:
     #    m.add_child(folium.LatLngPopup())
     
@@ -882,5 +780,4 @@
     
     anim = animation.FuncAnimation(fig, update, interval=50, frames=len(index), blit=False, repeat=repeat)
     
-    return anim
->>>>>>> 12111ec2
+    return anim