--- conflicted
+++ resolved
@@ -151,12 +151,4 @@
     plt.ylim((ymin,ymax))
     plt.xlabel(xlabel)
     plt.ylabel(ylabel)
-<<<<<<< HEAD
-    plt.legend()
-    
-    #if add_polyfit:
-    #    return f
-    
-=======
-    plt.legend()
->>>>>>> 12111ec2
+    plt.legend()