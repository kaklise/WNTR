"""
The wntr.epanet.io module contains methods for reading/writing EPANET input and output files.
"""
from __future__ import absolute_import

import datetime
import difflib
import io
import logging
import os
import re
import sys
import warnings
from collections import OrderedDict

import numpy as np
import pandas as pd
import six
import wntr
from wntr.epanet.exceptions import ENKeyError, ENSyntaxError, ENValueError, EpanetException
import wntr.network
from wntr.network.base import Link
from wntr.network.controls import (AndCondition, Comparison, Control,
                                   ControlAction, OrCondition, Rule,
                                   SimTimeCondition, TimeOfDayCondition,
                                   ValueCondition, _ControlType)
from wntr.network.elements import Junction, Pipe, Pump, Reservoir, Tank, Valve
from wntr.network.model import (Curve, Demands, LinkStatus, Pattern, Source,
                                WaterNetworkModel)
from wntr.network.options import Options

from .util import (EN, FlowUnits, HydParam, MassUnits, MixType, PressureUnits,
                   QualParam, QualType, ResultType, StatisticsType, from_si,
                   to_si)

#from .time_utils import run_lineprofile
sys_default_enc = sys.getdefaultencoding()


logger = logging.getLogger(__name__)

_INP_SECTIONS = ['[OPTIONS]', '[TITLE]', '[JUNCTIONS]', '[RESERVOIRS]',
                 '[TANKS]', '[PIPES]', '[PUMPS]', '[VALVES]', '[EMITTERS]',
                 '[CURVES]', '[PATTERNS]', '[ENERGY]', '[STATUS]',
                 '[CONTROLS]', '[RULES]', '[DEMANDS]', '[QUALITY]',
                 '[REACTIONS]', '[SOURCES]', '[MIXING]',
                 '[TIMES]', '[REPORT]', '[COORDINATES]', '[VERTICES]',
                 '[LABELS]', '[BACKDROP]', '[TAGS]']

_JUNC_ENTRY = ' {name:20} {elev:15.11g} {dem:15.11g} {pat:24} {com:>3s}\n'
_JUNC_LABEL = '{:21} {:>12s} {:>12s} {:24}\n'

_RES_ENTRY = ' {name:20s} {head:15.11g} {pat:>24s} {com:>3s}\n'
_RES_LABEL = '{:21s} {:>20s} {:>24s}\n'

_TANK_ENTRY = ' {name:20s} {elev:15.11g} {initlev:15.11g} {minlev:15.11g} {maxlev:15.11g} {diam:15.11g} {minvol:15.11g} {curve:20s} {overflow:20s} {com:>3s}\n'
_TANK_LABEL = '{:21s} {:>20s} {:>20s} {:>20s} {:>20s} {:>20s} {:>20s} {:20s} {:20s}\n'

_PIPE_ENTRY = ' {name:20s} {node1:20s} {node2:20s} {len:15.11g} {diam:15.11g} {rough:15.11g} {mloss:15.11g} {status:>20s} {com:>3s}\n'
_PIPE_LABEL = '{:21s} {:20s} {:20s} {:>20s} {:>20s} {:>20s} {:>20s} {:>20s}\n'

_PUMP_ENTRY = ' {name:20s} {node1:20s} {node2:20s} {ptype:8s} {params:20s} {com:>3s}\n'
_PUMP_LABEL = '{:21s} {:20s} {:20s} {:20s}\n'

_VALVE_ENTRY = ' {name:20s} {node1:20s} {node2:20s} {diam:15.11g} {vtype:4s} {set:15.11g} {mloss:15.11g} {com:>3s}\n'
_GPV_ENTRY = ' {name:20s} {node1:20s} {node2:20s} {diam:15.11g} {vtype:4s} {set:20s} {mloss:15.11g} {com:>3s}\n'
_VALVE_LABEL = '{:21s} {:20s} {:20s} {:>20s} {:4s} {:>20s} {:>20s}\n'

_CURVE_ENTRY = ' {name:10s} {x:12f} {y:12f} {com:>3s}\n'
_CURVE_LABEL = '{:11s} {:12s} {:12s}\n'

def _split_line(line):
    _vc = line.split(';', 1)
    _cmnt = None
    _vals = None
    if len(_vc) == 0:
        pass
    elif len(_vc) == 1:
        _vals = _vc[0].split()
    elif _vc[0] == '':
        _cmnt = _vc[1]
    else:
        _vals = _vc[0].split()
        _cmnt = _vc[1]
    return _vals, _cmnt

def _is_number(s):
    """
    Checks if input is a number


    Parameters
    ----------
    s : anything

    Returns
    -------
    bool
        Input is a number
    """

    try:
        float(s)
        return True
    except ValueError:
        return False


def _str_time_to_sec(s):
    """
    Converts EPANET time format to seconds.


    Parameters
    ----------
    s : string
        EPANET time string. Options are 'HH:MM:SS', 'HH:MM', 'HH'


    Returns
    -------
    int
        Integer value of time in seconds.
    """
    pattern1 = re.compile(r'^(\d+):(\d+):(\d+)$')
    time_tuple = pattern1.search(s)
    if bool(time_tuple):
        return (int(time_tuple.groups()[0])*60*60 +
                int(time_tuple.groups()[1])*60 +
                int(round(float(time_tuple.groups()[2]))))
    else:
        pattern2 = re.compile(r'^(\d+):(\d+)$')
        time_tuple = pattern2.search(s)
        if bool(time_tuple):
            return (int(time_tuple.groups()[0])*60*60 +
                    int(time_tuple.groups()[1])*60)
        else:
            pattern3 = re.compile(r'^(\d+)$')
            time_tuple = pattern3.search(s)
            if bool(time_tuple):
                return int(time_tuple.groups()[0])*60*60
            else:
                raise ENValueError(213, s)


def _clock_time_to_sec(s, am_pm):
    """
    Converts EPANET clocktime format to seconds.


    Parameters
    ----------
    s : string
        EPANET time string. Options are 'HH:MM:SS', 'HH:MM', HH'

    am : string
        options are AM or PM


    Returns
    -------
    int
        Integer value of time in seconds

    """
    if am_pm.upper() == 'AM':
        am = True
    elif am_pm.upper() == 'PM':
        am = False
    else:
        raise ENValueError(213, s, 'Ambiguous time of day')

    pattern1 = re.compile(r'^(\d+):(\d+):(\d+)$')
    time_tuple = pattern1.search(s)
    if bool(time_tuple):
        time_sec = (int(time_tuple.groups()[0])*60*60 +
                    int(time_tuple.groups()[1])*60 +
                    int(round(float(time_tuple.groups()[2]))))
        if s.startswith('12'):
            time_sec -= 3600*12
        if not am:
            if time_sec >= 3600*12:
                raise ENValueError(213, s, 'Cannot specify am/pm for times greater than 12:00:00')
            time_sec += 3600*12
        return time_sec
    else:
        pattern2 = re.compile(r'^(\d+):(\d+)$')
        time_tuple = pattern2.search(s)
        if bool(time_tuple):
            time_sec = (int(time_tuple.groups()[0])*60*60 +
                        int(time_tuple.groups()[1])*60)
            if s.startswith('12'):
                time_sec -= 3600*12
            if not am:
                if time_sec >= 3600 * 12:
                    raise ENValueError(213, s, 'Cannot specify am/pm for times greater than 12:00:00')
                time_sec += 3600*12
            return time_sec
        else:
            pattern3 = re.compile(r'^(\d+)$')
            time_tuple = pattern3.search(s)
            if bool(time_tuple):
                time_sec = int(time_tuple.groups()[0])*60*60
                if s.startswith('12'):
                    time_sec -= 3600*12
                if not am:
                    if time_sec >= 3600 * 12:
                        raise ENValueError(213, s, 'Cannot specify am/pm for times greater than 12:00:00')
                    time_sec += 3600*12
                return time_sec
            else:
                raise ENValueError(213, s, 'Cannot parse time')


def _sec_to_string(sec):
    hours = int(sec/3600.)
    sec -= hours*3600
    mm = int(sec/60.)
    sec -= mm*60
    return (hours, mm, int(sec))


class InpFile(object):
    """
	EPANET INP file reader and writer class.

    This class provides read and write functionality for EPANET INP files.
    The EPANET Users Manual provides full documentation for the INP file format.
    """
    def __init__(self):
        self.sections = OrderedDict()
        for sec in _INP_SECTIONS:
            self.sections[sec] = []
        self.mass_units = None
        self.flow_units = None
        self.top_comments = []
        self.curves = OrderedDict()

    @staticmethod
    def read_sections(inp_files:list) -> tuple:
        """
        Read an EPANET INP file and return a dictionary of sections.

        Parameters
        ----------
        inp_files : str or list
            An EPANET INP input file or list of INP files to be combined

        Returns
        -------
<<<<<<< HEAD
        WaterNetworkModel
            A water network model object
=======
        tuple
            A tuple of two elements: a dictionary (OrderedDict) of sections, and a list of top comments
>>>>>>> f2b08fcc

        """
        if not isinstance(inp_files, list):
            inp_files = [inp_files]

        sections = OrderedDict()
        for sec in _INP_SECTIONS:
            sections[sec] = []

        top_comments = []
        for filename in inp_files:
          section = None
          lnum = 0
          edata = {'fname': filename}
          with io.open(filename, 'r', encoding='utf-8') as f:
            for line in f:
                lnum += 1
                edata['lnum'] = lnum
                line = line.strip()
                nwords = len(line.split())
                if len(line) == 0 or nwords == 0:
                    # Blank line
                    continue
                elif line.startswith('['):
                    vals = line.split(None, 1)
                    sec = vals[0].upper()
                    # Add handlers to deal with extra 'S'es (or missing 'S'es) in INP file
                    if sec not in _INP_SECTIONS:
                        trsec = sec.replace(']','S]')
                        if trsec in _INP_SECTIONS:
                            sec = trsec
                    if sec not in _INP_SECTIONS:
                        trsec = sec.replace('S]',']')
                        if trsec in _INP_SECTIONS:
                            sec = trsec
                    edata['sec'] = sec
                    if sec in _INP_SECTIONS:
                        section = sec
                        #logger.info('%(fname)s:%(lnum)-6d %(sec)13s section found' % edata)
                        continue
                    elif sec == '[END]':
                        #logger.info('%(fname)s:%(lnum)-6d %(sec)13s end of file found' % edata)
                        section = None
                        break
                    else:
                        raise ENSyntaxError(201, line_num=lnum, line = line)
                elif section is None and line.startswith(';'):
                    top_comments.append(line[1:])
                    continue
                elif section is None:
                    logger.debug('Found confusing line: %s', repr(line))
                    raise ENSyntaxError(201, line_num=lnum, line=line)
                # We have text, and we are in a section
                sections[section].append((lnum, line))
        return sections, top_comments

    def read(self, inp_files, wn=None, sections=None, top_comments=None):
        """
        Read an EPANET INP file and load data into a water network model object.
        Both EPANET 2.0 and EPANET 2.2 INP file options are recognized and handled.

        Parameters
        ----------
        inp_files : str or list
            An EPANET INP input file or list of INP files to be combined
        wn : WaterNetworkModel, optional
            An optional network model to append onto; by default a new model is created.

        Returns
        -------
        :class:`~wntr.network.model.WaterNetworkModel`
            A water network model object

        """
        if wn is None:
            wn = WaterNetworkModel()
        self.wn = wn
        if not isinstance(inp_files, list):
            inp_files = [inp_files]
        wn.name = inp_files[0]

        self.curves = OrderedDict()

        self.mass_units = None
        self.flow_units = None

        if sections is None:
            self.sections, self.top_comments = self.read_sections(inp_files)
        else:
            self.sections = sections
            self.top_comments = top_comments
            if top_comments is None:
                self.top_comments = []
            

        assert len([key for key in self.sections.keys()]) == len(_INP_SECTIONS), 'Missing sections in INP file'

        # Parse each of the sections
        # The order of operations is important as certain things require prior knowledge
        try:

            ### OPTIONS
            self._read_options()

            ### TIMES
            self._read_times()

            ### CURVES
            self._read_curves()

            ### PATTERNS
            self._read_patterns()

            ### JUNCTIONS
            self._read_junctions()

            ### RESERVOIRS
            self._read_reservoirs()

            ### TANKS
            self._read_tanks()

            ### PIPES
            self._read_pipes()

            ### PUMPS
            self._read_pumps()

            ### VALVES
            self._read_valves()

            ### COORDINATES
            self._read_coordinates()

            ### SOURCES
            self._read_sources()

            ### STATUS
            self._read_status()

            ### CONTROLS
            self._read_controls()

            ### RULES
            self._read_rules()

            ### REACTIONS
            self._read_reactions()

            ### TITLE
            self._read_title()

            ### ENERGY
            self._read_energy()

            ### DEMANDS
            self._read_demands()

            ### EMITTERS
            self._read_emitters()
            
            ### QUALITY
            self._read_quality()

            self._read_mixing()
            self._read_report()
            self._read_vertices()
            self._read_labels()

            ### Parse Backdrop
            self._read_backdrop()

            ### TAGS
            self._read_tags()

            # Set the _inpfile io data inside the water network, so it is saved somewhere
            wn._inpfile = self
            
            ### Finish tags
            self._read_end()
        except EpanetException as e:
            raise EpanetException(200, filename) from e

        return self.wn

    def write(self, filename, wn, units=None, version=2.2, force_coordinates=False):
        """
        Write a water network model into an EPANET INP file.

        .. note::

            Please note that by default, an EPANET 2.2 formatted file is written by WNTR. An INP file
            with version 2.2 options *will not* work with EPANET 2.0 (neither command line nor GUI). 
            By default, WNTR will use the EPANET 2.2 toolkit.
        

        Parameters
        ----------
        filename : str
            Name of the EPANET INP file.
        units : str, int or FlowUnits
            Name of the units for the EPANET INP file to be written in.
        version : float, {2.0, **2.2**}
            Defaults to 2.2; use 2.0 to guarantee backward compatability, but this will turn off PDD mode 
            and supress the writing of other EPANET 2.2-specific options. If PDD mode is specified, a 
            warning will be issued.
        force_coordinates : bool
            This only applies if `self.options.graphics.map_filename` is not `None`,
            and will force the COORDINATES section to be written even if a MAP file is
            provided. False by default, but coordinates **are** written by default since
            the MAP file is `None` by default.
		"""

        if not isinstance(wn, WaterNetworkModel):
            raise ValueError('Must pass a WaterNetworkModel object')
        if units is not None and isinstance(units, str):
            units=units.upper()
            if units=="SI":
                raise Exception("unit cannot be 'SI'")
            self.flow_units = FlowUnits[units]
        elif units is not None and isinstance(units, FlowUnits):
            self.flow_units = units
        elif units is not None and isinstance(units, int):
            self.flow_units = FlowUnits(units)
        elif self.flow_units is not None:
            self.flow_units = self.flow_units
        elif isinstance(wn.options.hydraulic.inpfile_units, str):
            units = wn.options.hydraulic.inpfile_units.upper()
            self.flow_units = FlowUnits[units]
        else:
            self.flow_units = FlowUnits.GPM
        if self.mass_units is None:
            self.mass_units = MassUnits.mg
        with io.open(filename, 'wb') as f:
            self._write_title(f, wn)
            self._write_junctions(f, wn)
            self._write_reservoirs(f, wn)
            self._write_tanks(f, wn, version=version)
            self._write_pipes(f, wn)
            self._write_pumps(f, wn)
            self._write_valves(f, wn)

            self._write_tags(f, wn)
            self._write_demands(f, wn)
            self._write_status(f, wn)
            self._write_patterns(f, wn)
            self._write_curves(f, wn)
            self._write_controls(f, wn)
            self._write_rules(f, wn)
            self._write_energy(f, wn)
            self._write_emitters(f, wn)

            self._write_quality(f, wn)
            self._write_sources(f, wn)
            self._write_reactions(f, wn)
            self._write_mixing(f, wn)

            self._write_times(f, wn)
            self._write_report(f, wn)
            self._write_options(f, wn, version=version)

            if wn.options.graphics.map_filename is None or force_coordinates is True:
                self._write_coordinates(f, wn)
            self._write_vertices(f, wn)
            self._write_labels(f, wn)
            self._write_backdrop(f, wn)

            self._write_end(f, wn)

    ### Network Components

    def _read_title(self):
        lines = []
        for lnum, line in self.sections['[TITLE]']:
            line = line.split(';')[0]
            current = line.split()
            if current == []:
                continue
            lines.append(line)
        self.wn.title = lines

    def _write_title(self, f, wn):
        if wn.name is not None:
            f.write('; Filename: {0}\n'.format(wn.name).encode(sys_default_enc))
            f.write('; WNTR: {}\n; Created: {:%Y-%m-%d %H:%M:%S}\n'.format(wntr.__version__, datetime.datetime.now()).encode(sys_default_enc))
        f.write('[TITLE]\n'.encode(sys_default_enc))
        if hasattr(wn, 'title'):
            for line in wn.title:
                f.write('{}\n'.format(line).encode(sys_default_enc))
        f.write('\n'.encode(sys_default_enc))

    def _read_junctions(self):
#        try:
            for lnum, line in self.sections['[JUNCTIONS]']:
                line = line.split(';')[0]
                current = line.split()
                if current == []:
                    continue
                if len(current) > 3:
                    pat = current[3]
                elif self.wn.options.hydraulic.pattern:
                    pat = self.wn.options.hydraulic.pattern
                else:
                    pat = self.wn.patterns.default_pattern
                base_demand = 0.0
                if len(current) > 2:
                    base_demand = to_si(self.flow_units, float(current[2]), HydParam.Demand)
                self.wn.add_junction(current[0],
                                base_demand,
                                pat,
                                to_si(self.flow_units, float(current[1]), HydParam.Elevation),
                                demand_category=None)
#        except Exception as e:
#            print(line)
#            raise e

    def _write_junctions(self, f, wn):
        f.write('[JUNCTIONS]\n'.encode(sys_default_enc))
        f.write(_JUNC_LABEL.format(';ID', 'Elevation', 'Demand', 'Pattern').encode(sys_default_enc))
        nnames = list(wn.junction_name_list)
        # nnames.sort()
        for junction_name in nnames:
            junction = wn.nodes[junction_name]
            if junction.demand_timeseries_list:
                base_demands = junction.demand_timeseries_list.base_demand_list()
                demand_patterns = junction.demand_timeseries_list.pattern_list()
                if base_demands:
                    base_demand = base_demands[0]
                else:
                    base_demand = 0.0
                if demand_patterns:
                    if demand_patterns[0] == wn.options.hydraulic.pattern:
                        demand_pattern = None
                    else:
                        demand_pattern = demand_patterns[0]
                else:
                    demand_pattern = None
            else:
                base_demand = 0.0
                demand_pattern = None
            E = {'name': junction_name,
                 'elev': from_si(self.flow_units, junction.elevation, HydParam.Elevation),
                 'dem': from_si(self.flow_units, base_demand, HydParam.Demand),
                 'pat': '',
                 'com': ';'}
            if demand_pattern is not None:
                E['pat'] = str(demand_pattern)
            f.write(_JUNC_ENTRY.format(**E).encode(sys_default_enc))
        f.write('\n'.encode(sys_default_enc))

    def _read_reservoirs(self):
        for lnum, line in self.sections['[RESERVOIRS]']:
            line = line.split(';')[0]
            current = line.split()
            if current == []:
                continue
            if len(current) == 2:
                self.wn.add_reservoir(current[0],
                                 to_si(self.flow_units, float(current[1]), HydParam.HydraulicHead))
            else:
                self.wn.add_reservoir(current[0],
                                 to_si(self.flow_units, float(current[1]), HydParam.HydraulicHead),
                                 current[2])

    def _write_reservoirs(self, f, wn):
        f.write('[RESERVOIRS]\n'.encode(sys_default_enc))
        f.write(_RES_LABEL.format(';ID', 'Head', 'Pattern').encode(sys_default_enc))
        nnames = list(wn.reservoir_name_list)
        # nnames.sort()
        for reservoir_name in nnames:
            reservoir = wn.nodes[reservoir_name]
            E = {'name': reservoir_name,
                 'head': from_si(self.flow_units, reservoir.head_timeseries.base_value, HydParam.HydraulicHead),
                 'com': ';'}
            if reservoir.head_timeseries.pattern is None:
                E['pat'] = ''
            else:
                E['pat'] = reservoir.head_timeseries.pattern.name
            f.write(_RES_ENTRY.format(**E).encode(sys_default_enc))
        f.write('\n'.encode(sys_default_enc))

    def _read_tanks(self):
        for lnum, line in self.sections['[TANKS]']:
            line = line.split(';')[0]
            current = line.split()
            if current == []:
                continue
            volume = None
            if len(current) >= 8:  # Volume curve provided
                volume = float(current[6])
                curve_name = current[7]
                if curve_name == '*':
                    curve_name = None
                else:
                    curve_points = []
                    for point in self.curves[curve_name]:
                        x = to_si(self.flow_units, point[0], HydParam.Length)
                        y = to_si(self.flow_units, point[1], HydParam.Volume)
                        curve_points.append((x, y))
                    self.wn.add_curve(curve_name, 'VOLUME', curve_points)
#                curve = self.wn.get_curve(curve_name)
                if len(current) == 9:
                    overflow = current[8]
                else:
                    overflow = False
            elif len(current) == 7:
                curve_name = None
                overflow = False
                volume = float(current[6])
            elif len(current) == 6:
                curve_name = None
                overflow = False
                volume = 0.0
            else:
                raise ENSyntaxError(201, 'Tank entry format not recognized.', line_num=lnum, line=line)
            self.wn.add_tank(current[0],
                        to_si(self.flow_units, float(current[1]), HydParam.Elevation),
                        to_si(self.flow_units, float(current[2]), HydParam.Length),
                        to_si(self.flow_units, float(current[3]), HydParam.Length),
                        to_si(self.flow_units, float(current[4]), HydParam.Length),
                        to_si(self.flow_units, float(current[5]), HydParam.TankDiameter),
                        to_si(self.flow_units, float(volume), HydParam.Volume),
                        curve_name, overflow)

    def _write_tanks(self, f, wn, version=2.2):
        f.write('[TANKS]\n'.encode(sys_default_enc))
        if version != 2.2:
            f.write(_TANK_LABEL.format(';ID', 'Elevation', 'Init Level', 'Min Level', 'Max Level',
                                       'Diameter', 'Min Volume', 'Volume Curve','').encode(sys_default_enc))
        else:
            f.write(_TANK_LABEL.format(';ID', 'Elevation', 'Init Level', 'Min Level', 'Max Level',
                            'Diameter', 'Min Volume', 'Volume Curve','Overflow').encode(sys_default_enc))
        nnames = list(wn.tank_name_list)
        # nnames.sort()
        for tank_name in nnames:
            tank = wn.nodes[tank_name]
            E = {'name': tank_name,
                 'elev': from_si(self.flow_units, tank.elevation, HydParam.Elevation),
                 'initlev': from_si(self.flow_units, tank.init_level, HydParam.HydraulicHead),
                 'minlev': from_si(self.flow_units, tank.min_level, HydParam.HydraulicHead),
                 'maxlev': from_si(self.flow_units, tank.max_level, HydParam.HydraulicHead),
                 'diam': from_si(self.flow_units, tank.diameter, HydParam.TankDiameter),
                 'minvol': from_si(self.flow_units, tank.min_vol, HydParam.Volume),
                 'curve': '',
                 'overflow': '',
                 'com': ';'}
            if tank.vol_curve is not None:
                E['curve'] = tank.vol_curve.name
            if version ==2.2:
                if tank.overflow:
                    E['overflow'] = 'YES'
                    if tank.vol_curve is None:
                        E['curve'] = '*'
            f.write(_TANK_ENTRY.format(**E).encode(sys_default_enc))
        f.write('\n'.encode(sys_default_enc))

    def _read_pipes(self):
        for lnum, line in self.sections['[PIPES]']:
            line = line.split(';')[0]
            current = line.split()
            if current == []:
                continue
            if len(current) == 8:
                minor_loss = float(current[6])
                if current[7].upper() == 'CV':
                    link_status = LinkStatus.Open
                    check_valve = True
                else:
                    link_status = LinkStatus[current[7].upper()]
                    check_valve = False
            elif len(current) == 7:
                minor_loss = float(current[6])
                link_status = LinkStatus.Open
                check_valve = False
            elif len(current) == 6:
                minor_loss = 0.
                link_status = LinkStatus.Open
                check_valve = False
            try:
                self.wn.add_pipe(current[0],
                        current[1],
                        current[2],
                        to_si(self.flow_units, float(current[3]), HydParam.Length),
                        to_si(self.flow_units, float(current[4]), HydParam.PipeDiameter),
                        float(current[5]),
                        minor_loss,
                        link_status,
                        check_valve)
            except KeyError as e:
                raise ENKeyError(203, str(e.args[0]), line_num=lnum) from e
            except ValueError as e:
                raise ENValueError(211, str(e.args[0]), line_num=lnum) from e

    def _write_pipes(self, f, wn):
        f.write('[PIPES]\n'.encode(sys_default_enc))
        f.write(_PIPE_LABEL.format(';ID', 'Node1', 'Node2', 'Length', 'Diameter',
                                   'Roughness', 'Minor Loss', 'Status').encode(sys_default_enc))
        lnames = list(wn.pipe_name_list)
        # lnames.sort()
        for pipe_name in lnames:
            pipe = wn.links[pipe_name]
            E = {'name': pipe_name,
                 'node1': pipe.start_node_name,
                 'node2': pipe.end_node_name,
                 'len': from_si(self.flow_units, pipe.length, HydParam.Length),
                 'diam': from_si(self.flow_units, pipe.diameter, HydParam.PipeDiameter),
                 'rough': pipe.roughness,
                 'mloss': pipe.minor_loss,
                 'status': str(pipe.initial_status),
                 'com': ';'}
            if pipe.check_valve:
                E['status'] = 'CV'
            f.write(_PIPE_ENTRY.format(**E).encode(sys_default_enc))
        f.write('\n'.encode(sys_default_enc))

    def _read_pumps(self):
        def create_curve(curve_name):
            curve_points = []
            if curve_name not in self.wn.curve_name_list or \
                    self.wn.get_curve(curve_name) is None:
                for point in self.curves[curve_name]:
                    x = to_si(self.flow_units, point[0], HydParam.Flow)
                    y = to_si(self.flow_units, point[1], HydParam.HydraulicHead)
                    curve_points.append((x,y))
                self.wn.add_curve(curve_name, 'HEAD', curve_points)
            curve = self.wn.get_curve(curve_name)
            return curve

        for lnum, line in self.sections['[PUMPS]']:
            line = line.split(';')[0]
            current = line.split()
            if current == []:
                continue

            pump_type = None
            value = None
            speed = None
            pattern = None

            for i in range(3, len(current), 2):
                if current[i].upper() == 'HEAD':
#                    assert pump_type is None, 'In [PUMPS] entry, specify either HEAD or POWER once.'
                    pump_type = 'HEAD'
                    value = create_curve(current[i+1]).name
                elif current[i].upper() == 'POWER':
#                    assert pump_type is None, 'In [PUMPS] entry, specify either HEAD or POWER once.'
                    pump_type = 'POWER'
                    value = to_si(self.flow_units, float(current[i+1]), HydParam.Power)
                elif current[i].upper() == 'SPEED':
#                    assert speed is None, 'In [PUMPS] entry, SPEED may only be specified once.'
                    speed = float(current[i+1])
                elif current[i].upper() == 'PATTERN':
#                    assert pattern is None, 'In [PUMPS] entry, PATTERN may only be specified once.'
                    pattern = self.wn.get_pattern(current[i+1]).name
                else:
                    raise ENSyntaxError(201, 'Pump keyword not recognized: {}'.format(current[i].upper()), line_num=lnum, line=line)
            if speed is None:
                speed = 1.0

            if pump_type is None:
                raise ENSyntaxError(217, line_num=lnum, line=line)
            self.wn.add_pump(current[0], current[1], current[2], pump_type, value, speed, pattern)

    def _write_pumps(self, f, wn):
        f.write('[PUMPS]\n'.encode(sys_default_enc))
        f.write(_PUMP_LABEL.format(';ID', 'Node1', 'Node2', 'Properties').encode(sys_default_enc))
        lnames = list(wn.pump_name_list)
        # lnames.sort()
        for pump_name in lnames:
            pump = wn.links[pump_name]
            E = {'name': pump_name,
                 'node1': pump.start_node_name,
                 'node2': pump.end_node_name,
                 'ptype': pump.pump_type,
                 'params': '',
#                 'speed_keyword': 'SPEED',
#                 'speed': pump.speed_timeseries.base_value,
                 'com': ';'}
            if pump.pump_type == 'HEAD':
                E['params'] = pump.pump_curve_name
            elif pump.pump_type == 'POWER':
                E['params'] = str(from_si(self.flow_units, pump.power, HydParam.Power))
            else:
                raise RuntimeError('Only head or power info is supported of pumps.')
            tmp_entry = _PUMP_ENTRY
            if pump.speed_timeseries.base_value != 1:
                E['speed_keyword'] = 'SPEED'
                E['speed'] = pump.speed_timeseries.base_value
                tmp_entry = (tmp_entry.rstrip('\n').rstrip('}').rstrip('com:>3s').rstrip(' {') +
                             ' {speed_keyword:8s} {speed:15.11g} {com:>3s}\n')
            if pump.speed_timeseries.pattern is not None:
                tmp_entry = (tmp_entry.rstrip('\n').rstrip('}').rstrip('com:>3s').rstrip(' {') +
                             ' {pattern_keyword:10s} {pattern:20s} {com:>3s}\n')
                E['pattern_keyword'] = 'PATTERN'
                E['pattern'] = pump.speed_timeseries.pattern.name
            f.write(tmp_entry.format(**E).encode(sys_default_enc))
        f.write('\n'.encode(sys_default_enc))

    def _read_valves(self):
        for lnum, line in self.sections['[VALVES]']:
            line = line.split(';')[0]
            current = line.split()
            if current == []:
                continue
            if len(current) == 6:
                current.append(0.0)
            else:
                if len(current) != 7:
                    raise ENSyntaxError(201, 'valve definitions must have 6 or 7 values', line_num=lnum, line=line)
            valve_type = current[4].upper()
            if valve_type in ['PRV', 'PSV', 'PBV']:
                valve_set = to_si(self.flow_units, float(current[5]), HydParam.Pressure)
            elif valve_type == 'FCV':
                valve_set = to_si(self.flow_units, float(current[5]), HydParam.Flow)
            elif valve_type == 'TCV':
                valve_set = float(current[5])
            elif valve_type == 'GPV':
                curve_name = current[5]
                curve_points = []
                for point in self.curves[curve_name]:
                    x = to_si(self.flow_units, point[0], HydParam.Flow)
                    y = to_si(self.flow_units, point[1], HydParam.HeadLoss)
                    curve_points.append((x, y))
                self.wn.add_curve(curve_name, 'HEADLOSS', curve_points)
                valve_set = curve_name
            else:
                raise ENSyntaxError(213, 'valve type unrecognized', line_num=lnum, line=line)
            self.wn.add_valve(current[0],
                         current[1],
                         current[2],
                         to_si(self.flow_units, float(current[3]), HydParam.PipeDiameter),
                         current[4].upper(),
                         float(current[6]),
                         valve_set)

    def _write_valves(self, f, wn):
        f.write('[VALVES]\n'.encode(sys_default_enc))
        f.write(_VALVE_LABEL.format(';ID', 'Node1', 'Node2', 'Diameter', 'Type', 'Setting', 'Minor Loss').encode(sys_default_enc))
        lnames = list(wn.valve_name_list)
        # lnames.sort()
        for valve_name in lnames:
            valve = wn.links[valve_name]
            E = {'name': valve_name,
                 'node1': valve.start_node_name,
                 'node2': valve.end_node_name,
                 'diam': from_si(self.flow_units, valve.diameter, HydParam.PipeDiameter),
                 'vtype': valve.valve_type,
                 'set': valve.initial_setting,
                 'mloss': valve.minor_loss,
                 'com': ';'}
            valve_type = valve.valve_type
            formatter = _VALVE_ENTRY
            if valve_type in ['PRV', 'PSV', 'PBV']:
                valve_set = from_si(self.flow_units, valve.initial_setting, HydParam.Pressure)
            elif valve_type == 'FCV':
                valve_set = from_si(self.flow_units, valve.initial_setting, HydParam.Flow)
            elif valve_type == 'TCV':
                valve_set = valve.initial_setting
            elif valve_type == 'GPV':
                valve_set = valve.headloss_curve_name
                formatter = _GPV_ENTRY
            E['set'] = valve_set
            f.write(formatter.format(**E).encode(sys_default_enc))
        f.write('\n'.encode(sys_default_enc))

    def _read_emitters(self):
        for lnum, line in self.sections['[EMITTERS]']: # Private attribute on junctions
            line = line.split(';')[0]
            current = line.split()
            if current == []:
                continue
            junction = self.wn.get_node(current[0])
            junction.emitter_coefficient = to_si(self.flow_units, float(current[1]), HydParam.EmitterCoeff)

    def _write_emitters(self, f, wn):
        f.write('[EMITTERS]\n'.encode(sys_default_enc))
        entry = '{:10s} {:10s}\n'
        label = '{:10s} {:10s}\n'
        f.write(label.format(';ID', 'Flow coefficient').encode(sys_default_enc))
        njunctions = list(wn.junction_name_list)
        # njunctions.sort()
        for junction_name in njunctions:
            junction = wn.nodes[junction_name]
            if junction.emitter_coefficient:
                val = from_si(self.flow_units, junction.emitter_coefficient, HydParam.EmitterCoeff)
                f.write(entry.format(junction_name, str(val)).encode(sys_default_enc))
        f.write('\n'.encode(sys_default_enc))

    ### System Operation

    def _read_curves(self):
        for lnum, line in self.sections['[CURVES]']:
            # It should be noted carefully that these lines are never directly
            # applied to the WaterNetworkModel object. Because different curve
            # types are treated differently, each of the curves are converted
            # the first time they are used, and this is used to build up a
            # dictionary for those conversions to take place.
            line = line.split(';')[0]
            current = line.split()
            if current == []:
                continue
            curve_name = current[0]
            if curve_name not in self.curves:
                self.curves[curve_name] = []
            self.curves[curve_name].append((float(current[1]),
                                             float(current[2])))
            self.wn.curves[curve_name] = None
            

    def _write_curves(self, f, wn):
        f.write('[CURVES]\n'.encode(sys_default_enc))
        f.write(_CURVE_LABEL.format(';ID', 'X-Value', 'Y-Value').encode(sys_default_enc))
        curves = list(wn.curve_name_list)
        # curves.sort()
        for curve_name in curves:
            curve = wn.get_curve(curve_name)
            if curve.curve_type == 'VOLUME':
                f.write(';VOLUME: {}\n'.format(curve_name).encode(sys_default_enc))
                for point in curve.points:
                    x = from_si(self.flow_units, point[0], HydParam.Length)
                    y = from_si(self.flow_units, point[1], HydParam.Volume)
                    f.write(_CURVE_ENTRY.format(name=curve_name, x=x, y=y, com=';').encode(sys_default_enc))
            elif curve.curve_type == 'HEAD':
                f.write(';PUMP: {}\n'.format(curve_name).encode(sys_default_enc))
                for point in curve.points:
                    x = from_si(self.flow_units, point[0], HydParam.Flow)
                    y = from_si(self.flow_units, point[1], HydParam.HydraulicHead)
                    f.write(_CURVE_ENTRY.format(name=curve_name, x=x, y=y, com=';').encode(sys_default_enc))
            elif curve.curve_type == 'EFFICIENCY':
                f.write(';EFFICIENCY: {}\n'.format(curve_name).encode(sys_default_enc))
                for point in curve.points:
                    x = from_si(self.flow_units, point[0], HydParam.Flow)
                    y = point[1]
                    f.write(_CURVE_ENTRY.format(name=curve_name, x=x, y=y, com=';').encode(sys_default_enc))
            elif curve.curve_type == 'HEADLOSS':
                f.write(';HEADLOSS: {}\n'.format(curve_name).encode(sys_default_enc))
                for point in curve.points:
                    x = from_si(self.flow_units, point[0], HydParam.Flow)
                    y = from_si(self.flow_units, point[1], HydParam.HeadLoss)
                    f.write(_CURVE_ENTRY.format(name=curve_name, x=x, y=y, com=';').encode(sys_default_enc))
            else:
                f.write(';UNKNOWN: {}\n'.format(curve_name).encode(sys_default_enc))
                for point in curve.points:
                    x = point[0]
                    y = point[1]
                    f.write(_CURVE_ENTRY.format(name=curve_name, x=x, y=y, com=';').encode(sys_default_enc))
            f.write('\n'.encode(sys_default_enc))
        f.write('\n'.encode(sys_default_enc))

    def _read_patterns(self):
        _patterns = OrderedDict()
        for lnum, line in self.sections['[PATTERNS]']:
            # read the lines for each pattern -- patterns can be multiple lines of arbitrary length
            line = line.split(';')[0]
            current = line.split()
            if current == []:
                continue
            pattern_name = current[0]
            if pattern_name not in _patterns:
                _patterns[pattern_name] = []
                for i in current[1:]:
                    _patterns[pattern_name].append(float(i))
            else:
                for i in current[1:]:
                    _patterns[pattern_name].append(float(i))
        for pattern_name, pattern in _patterns.items():
            # add the patterns to the water newtork model
            self.wn.add_pattern(pattern_name, pattern)
        if not self.wn.options.hydraulic.pattern and '1' in _patterns.keys():
            # If there is a pattern called "1", then it is the default pattern if no other is supplied
            self.wn.options.hydraulic.pattern = '1'
        elif self.wn.options.hydraulic.pattern not in _patterns.keys():
            # Sanity check - if the default pattern does not exist and it is not '1' then balk
            # If default is '1' but it does not exist, then it is constant
            # Any other default that does not exist is an error
            if self.wn.options.hydraulic.pattern is not None and self.wn.options.hydraulic.pattern != '1':
                raise ENKeyError(205, self.wn.options.hydraulic.pattern)
            self.wn.options.hydraulic.pattern = None

    def _write_patterns(self, f, wn):
        num_columns = 6
        f.write('[PATTERNS]\n'.encode(sys_default_enc))
        f.write('{:10s} {:10s}\n'.format(';ID', 'Multipliers').encode(sys_default_enc))
        patterns = list(wn.pattern_name_list)
        # patterns.sort()
        for pattern_name in patterns:
            pattern = wn.get_pattern(pattern_name)
            count = 0
            for i in pattern.multipliers:
                if count % num_columns == 0:
                    f.write('\n{:s} {:f}'.format(pattern_name, i).encode(sys_default_enc))
                else:
                    f.write(' {:f}'.format(i).encode(sys_default_enc))
                count += 1
            f.write('\n'.encode(sys_default_enc))
        f.write('\n'.encode(sys_default_enc))

    def _read_energy(self):
        for lnum, line in self.sections['[ENERGY]']:
            line = line.split(';')[0]
            current = line.split()
            if current == []:
                continue
            # Only add head curves for pumps
            if current[0].upper() == 'GLOBAL':
                if current[1].upper() == 'PRICE':
                    self.wn.options.energy.global_price = from_si(self.flow_units, float(current[2]), HydParam.Energy)
                elif current[1].upper() == 'PATTERN':
                    self.wn.options.energy.global_pattern = current[2]
                elif current[1].upper() in ['EFFIC', 'EFFICIENCY']:
                    self.wn.options.energy.global_efficiency = float(current[2])
                else:
                    logger.warning('Unknown entry in ENERGY section: %s', line)
            elif current[0].upper() == 'DEMAND':
                self.wn.options.energy.demand_charge = float(current[2])
            elif current[0].upper() == 'PUMP':
                pump_name = current[1]
                pump = self.wn.links[pump_name]
                if current[2].upper() == 'PRICE':
                    pump.energy_price = from_si(self.flow_units, float(current[3]), HydParam.Energy)
                elif current[2].upper() == 'PATTERN':
                    pump.energy_pattern = current[3]
                elif current[2].upper() in ['EFFIC', 'EFFICIENCY']:
                    curve_name = current[3]
                    curve_points = []
                    for point in self.curves[curve_name]:
                        x = to_si(self.flow_units, point[0], HydParam.Flow)
                        y = point[1]
                        curve_points.append((x, y))
                    self.wn.add_curve(curve_name, 'EFFICIENCY', curve_points)
                    curve = self.wn.get_curve(curve_name)
                    pump.efficiency = curve
                else:
                    logger.warning('Unknown entry in ENERGY section: %s', line)
            else:
                logger.warning('Unknown entry in ENERGY section: %s', line)

    def _write_energy(self, f, wn):
        f.write('[ENERGY]\n'.encode(sys_default_enc))
        if True: #wn.energy is not None:
            if wn.options.energy.global_efficiency is not None:
                f.write('GLOBAL EFFICIENCY      {:.4f}\n'.format(wn.options.energy.global_efficiency).encode(sys_default_enc))
            if wn.options.energy.global_price is not None:
                f.write('GLOBAL PRICE           {:.4f}\n'.format(to_si(self.flow_units, wn.options.energy.global_price, HydParam.Energy)).encode(sys_default_enc))
            if wn.options.energy.demand_charge is not None:
                f.write('DEMAND CHARGE          {:.4f}\n'.format(wn.options.energy.demand_charge).encode(sys_default_enc))
            if wn.options.energy.global_pattern is not None:
                f.write('GLOBAL PATTERN         {:s}\n'.format(wn.options.energy.global_pattern).encode(sys_default_enc))
        lnames = list(wn.pump_name_list)
        lnames.sort()
        for pump_name in lnames:
            pump = wn.links[pump_name]
            if pump.efficiency is not None:
                f.write('PUMP {:10s} EFFIC   {:s}\n'.format(pump_name, pump.efficiency.name).encode(sys_default_enc))
            if pump.energy_price is not None:
                f.write('PUMP {:10s} PRICE   {:.4f}\n'.format(pump_name, to_si(self.flow_units, pump.energy_price, HydParam.Energy)).encode(sys_default_enc))
            if pump.energy_pattern is not None:
                f.write('PUMP {:10s} PATTERN {:s}\n'.format(pump_name, pump.energy_pattern).encode(sys_default_enc))
        f.write('\n'.encode(sys_default_enc))

    def _read_status(self):
        for lnum, line in self.sections['[STATUS]']:
            line = line.split(';')[0]
            current = line.split()
            if current == []:
                continue
#            assert(len(current) == 2), ("Error reading [STATUS] block, Check format.")
            link = self.wn.get_link(current[0])
            if (current[1].upper() == 'OPEN' or
                    current[1].upper() == 'CLOSED' or
                    current[1].upper() == 'ACTIVE'):
                new_status = LinkStatus[current[1].upper()]
                link.initial_status = new_status
                link._user_status = new_status
            else:
                if isinstance(link, wntr.network.Valve):
                    new_status = LinkStatus.Active
                    valve_type = link.valve_type
                    if valve_type in ['PRV', 'PSV', 'PBV']:
                        setting = to_si(self.flow_units, float(current[1]), HydParam.Pressure)
                    elif valve_type == 'FCV':
                        setting = to_si(self.flow_units, float(current[1]), HydParam.Flow)
                    elif valve_type == 'TCV':
                        setting = float(current[1])
                    else:
                        continue
                else:
                    new_status = LinkStatus.Open
                    setting = float(current[1])
#                link.setting = setting
                link.initial_setting = setting
                link._user_status = new_status
                link.initial_status = new_status

    def _write_status(self, f, wn):
        f.write('[STATUS]\n'.encode(sys_default_enc))
        f.write( '{:10s} {:10s}\n'.format(';ID', 'Setting').encode(sys_default_enc))

        pnames = list(wn.pump_name_list)
        for pump_name in pnames:
            pump = wn.links[pump_name]
            if pump.initial_status in (LinkStatus.Closed,):
                f.write('{:10s} {:10s}\n'.format(pump_name, LinkStatus(pump.initial_status).name).encode(sys_default_enc))
            else:
                setting = pump.initial_setting
                if isinstance(setting, float) and setting != 1.0:
                    f.write('{:10s} {:10.7g}\n'.format(pump_name, setting).encode(sys_default_enc))
        
        vnames = list(wn.valve_name_list)
        # lnames.sort()
        for valve_name in vnames:
            valve = wn.links[valve_name]
            #valve_type = valve.valve_type

            if valve.initial_status not in (LinkStatus.Active,): #LinkStatus.Opened, LinkStatus.Open,
                f.write('{:10s} {:10s}\n'.format(valve_name, LinkStatus(valve.initial_status).name).encode(sys_default_enc))
        #     if valve_type in ['PRV', 'PSV', 'PBV']:
        #         valve_set = from_si(self.flow_units, valve.initial_setting, HydParam.Pressure)
        #     elif valve_type == 'FCV':
        #         valve_set = from_si(self.flow_units, valve.initial_setting, HydParam.Flow)
        #     elif valve_type == 'TCV':
        #         valve_set = valve.initial_setting
        #     elif valve_type == 'GPV':
        #         valve_set = None
        #     if valve_set is not None:
        #         f.write('{:10s} {:10.7g}\n'.format(valve_name, float(valve_set)).encode(sys_default_enc))
        
        f.write('\n'.encode(sys_default_enc))

    def _read_controls(self):
        control_count = 0
        for lnum, line in self.sections['[CONTROLS]']:

            control_count += 1
            control_name = 'control '+str(control_count)
            
            control_obj = _read_control_line(line, self.wn, self.flow_units, control_name)
            if control_obj is None:
                control_count -= 1 # control was not found 
                continue
            
            if control_name in self.wn.control_name_list:
                warnings.warn('One or more [CONTROLS] were duplicated in "{}"; duplicates are ignored.'.format(self.wn.name), stacklevel=0)
                logger.warning('Control already exists: "{}"'.format(control_name))
            else:
                self.wn.add_control(control_name, control_obj)

    def _write_controls(self, f, wn):
        def get_setting(control_action, control_name):
            value = control_action._value
            attribute = control_action._attribute.lower()
            if attribute == 'status':
                setting = LinkStatus(value).name
            elif attribute == 'base_speed':
                setting = str(value)
            elif attribute == 'setting' and isinstance(control_action._target_obj, Valve):
                valve = control_action._target_obj
                valve_type = valve.valve_type
                if valve_type == 'PRV' or valve_type == 'PSV' or valve_type == 'PBV':
                    setting = str(from_si(self.flow_units, value, HydParam.Pressure))
                elif valve_type == 'FCV':
                    setting = str(from_si(self.flow_units, value, HydParam.Flow))
                elif valve_type == 'TCV':
                    setting = str(value)
                elif valve_type == 'GPV':
                    setting = value
                else:
                    raise ValueError('Valve type not recognized' + str(valve_type))
            elif attribute == 'setting':
                setting = value
            else:
                setting = None
                logger.warning('Could not write control '+str(control_name)+' - skipping')

            return setting

        f.write('[CONTROLS]\n'.encode(sys_default_enc))
        # Time controls and conditional controls only
        for text, all_control in wn.controls():
            control_action = all_control._then_actions[0]
            if all_control.epanet_control_type is not _ControlType.rule:
                if len(all_control._then_actions) != 1 or len(all_control._else_actions) != 0:
                    logger.error('Too many actions on CONTROL "%s"'%text)
                    raise RuntimeError('Too many actions on CONTROL "%s"'%text)
                if not isinstance(control_action.target()[0], Link):
                    continue
                if isinstance(all_control._condition, (SimTimeCondition, TimeOfDayCondition)):
                    entry = '{ltype} {link} {setting} AT {compare} {time:g}\n'
                    vals = {'ltype': control_action._target_obj.link_type,
                            'link': control_action._target_obj.name,
                            'setting': get_setting(control_action, text),
                            'compare': 'TIME',
                            'time': all_control._condition._threshold / 3600.0}
                    if vals['setting'] is None:
                        continue
                    if isinstance(all_control._condition, TimeOfDayCondition):
                        vals['compare'] = 'CLOCKTIME'
                    f.write(entry.format(**vals).encode(sys_default_enc))
                elif isinstance(all_control._condition, (ValueCondition)):
                    entry = '{ltype} {link} {setting} IF {ntype} {node} {compare} {thresh}\n'
                    vals = {'ltype': control_action._target_obj.link_type,
                            'link': control_action._target_obj.name,
                            'setting': get_setting(control_action, text),
                            'ntype': all_control._condition._source_obj.node_type,
                            'node': all_control._condition._source_obj.name,
                            'compare': 'above',
                            'thresh': 0.0}
                    if vals['setting'] is None:
                        continue
                    if all_control._condition._relation in [np.less, np.less_equal, Comparison.le, Comparison.lt]:
                        vals['compare'] = 'below'
                    threshold = all_control._condition._threshold
                    if isinstance(all_control._condition._source_obj, Tank):
                        vals['thresh'] = from_si(self.flow_units, threshold, HydParam.HydraulicHead)
                    elif isinstance(all_control._condition._source_obj, Junction):
                        vals['thresh'] = from_si(self.flow_units, threshold, HydParam.Pressure) 
                    else: 
                        raise RuntimeError('Unknown control for EPANET INP files: %s' %type(all_control))
                    f.write(entry.format(**vals).encode(sys_default_enc))
                elif not isinstance(all_control, Control):
                    raise RuntimeError('Unknown control for EPANET INP files: %s' % type(all_control))
        f.write('\n'.encode(sys_default_enc))

    def _read_rules(self):
        rules = _EpanetRule.parse_rules_lines(self.sections['[RULES]'], self.flow_units, self.mass_units)
        for rule in rules:
            ctrl = rule.generate_control(self.wn)
            self.wn.add_control(ctrl.name, ctrl)
            logger.debug('Added %s', str(ctrl))
        # wn._en_rules = '\n'.join(self.sections['[RULES]'])
        #logger.warning('RULES are reapplied directly to an Epanet INP file on write; otherwise unsupported.')

    def _write_rules(self, f, wn):
        f.write('[RULES]\n'.encode(sys_default_enc))
        for text, all_control in wn.controls():
            entry = '{}\n'
            if all_control.epanet_control_type == _ControlType.rule:
                if all_control.name == '':
                    all_control._name = text
                rule = _EpanetRule('blah', self.flow_units, self.mass_units)
                rule.from_if_then_else(all_control)
                f.write(entry.format(str(rule)).encode(sys_default_enc))
        f.write('\n'.encode(sys_default_enc))

    def _read_demands(self):
        demand_num = 0
        has_been_read = set()
        for lnum, line in self.sections['[DEMANDS]']:
            ldata = line.split(';')
            if len(ldata) > 1 and (ldata[1] != ""):
                category = ldata[1]
            else:
                category = None
            current = ldata[0].split()
            if current == []:
                continue
            demand_num = demand_num + 1
            node = self.wn.get_node(current[0])
            if len(current) == 2:
                pattern = None
            else:
                pattern = self.wn.get_pattern(current[2])
            if node.name not in has_been_read:
                has_been_read.add(node.name)
                while len(node.demand_timeseries_list) > 0:
                    del node.demand_timeseries_list[-1]
            # In EPANET, the [DEMANDS] section overrides demands specified in [JUNCTIONS]
            # node.demand_timeseries_list.remove_category('EN2 base')
            node.demand_timeseries_list.append((to_si(self.flow_units, float(current[1]), HydParam.Demand),
                                         pattern, category))

    def _write_demands(self, f, wn):
        f.write('[DEMANDS]\n'.encode(sys_default_enc))
        entry = '{:10s} {:10s} {:10s}{:s}\n'
        label = '{:10s} {:10s} {:10s}\n'
        f.write(label.format(';ID', 'Demand', 'Pattern').encode(sys_default_enc))
        nodes = list(wn.junction_name_list)
        # nodes.sort()
        for node in nodes:
            demands = wn.get_node(node).demand_timeseries_list
            if len(demands) > 1:
                for ct, demand in enumerate(demands):
                    cat = str(demand.category)
                    #if cat == 'EN2 base':
                    #    cat = ''
                    if cat.lower() == 'none':
                        cat = ''
                    else:
                        cat = ' ;' + demand.category
                    E = {'node': node,
                         'base': from_si(self.flow_units, demand.base_value, HydParam.Demand),
                         'pat': '',
                         'cat': cat }
                    if demand.pattern_name in wn.pattern_name_list:
                        E['pat'] = demand.pattern_name
                    f.write(entry.format(E['node'], str(E['base']), E['pat'], E['cat']).encode(sys_default_enc))
        f.write('\n'.encode(sys_default_enc))

    ### Water Quality

    def _read_quality(self):
        for lnum, line in self.sections['[QUALITY]']:
            line = line.split(';')[0]
            current = line.split()
            if current == []:
                continue
            node = self.wn.get_node(current[0])
            if self.wn.options.quality.parameter == 'CHEMICAL':
                quality = to_si(self.flow_units, float(current[1]), QualParam.Concentration, mass_units=self.mass_units)
            elif self.wn.options.quality.parameter == 'AGE':
                quality = to_si(self.flow_units, float(current[1]), QualParam.WaterAge)
            else :
                quality = float(current[1])
            node.initial_quality = quality

    def _write_quality(self, f, wn):
        f.write('[QUALITY]\n'.encode(sys_default_enc))
        entry = '{:10s} {:10s}\n'
        label = '{:10s} {:10s}\n'
        nnodes = list(wn.nodes.keys())
        # nnodes.sort()
        for node_name in nnodes:
            node = wn.nodes[node_name]
            if node.initial_quality:
                if wn.options.quality.parameter == 'CHEMICAL':
                    quality = from_si(self.flow_units, node.initial_quality, QualParam.Concentration, mass_units=self.mass_units)
                elif wn.options.quality.parameter == 'AGE':
                    quality = from_si(self.flow_units, node.initial_quality, QualParam.WaterAge)
                else:
                    quality = node.initial_quality
                f.write(entry.format(node_name, str(quality)).encode(sys_default_enc))
        f.write('\n'.encode(sys_default_enc))

    def _read_reactions(self):
        BulkReactionCoeff = QualParam.BulkReactionCoeff
        WallReactionCoeff = QualParam.WallReactionCoeff
        if self.mass_units is None:
            self.mass_units = MassUnits.mg
        for lnum, line in self.sections['[REACTIONS]']:
            line = line.split(';')[0]
            current = line.split()
            if current == []:
                continue
#            assert len(current) == 3, ('INP file option in [REACTIONS] block '
#                                       'not recognized: ' + line)
            key1 = current[0].upper()
            key2 = current[1].upper()
            val3 = float(current[2])
            if key1 == 'ORDER':
                if key2 == 'BULK':
                    self.wn.options.reaction.bulk_order = int(float(current[2]))
                elif key2 == 'WALL':
                    self.wn.options.reaction.wall_order = int(float(current[2]))
                elif key2 == 'TANK':
                    self.wn.options.reaction.tank_order = int(float(current[2]))
            elif key1 == 'GLOBAL':
                if key2 == 'BULK':
                    self.wn.options.reaction.bulk_coeff = to_si(self.flow_units, val3, BulkReactionCoeff,
                                                mass_units=self.mass_units,
                                                reaction_order=self.wn.options.reaction.bulk_order)
                elif key2 == 'WALL':
                    self.wn.options.reaction.wall_coeff = to_si(self.flow_units, val3, WallReactionCoeff,
                                                mass_units=self.mass_units,
                                                reaction_order=self.wn.options.reaction.wall_order)
            elif key1 == 'BULK':
                pipe = self.wn.get_link(current[1])
                pipe.bulk_coeff = to_si(self.flow_units, val3, BulkReactionCoeff,
                                            mass_units=self.mass_units,
                                            reaction_order=self.wn.options.reaction.bulk_order)
            elif key1 == 'WALL':
                pipe = self.wn.get_link(current[1])
                pipe.wall_coeff = to_si(self.flow_units, val3, WallReactionCoeff,
                                            mass_units=self.mass_units,
                                            reaction_order=self.wn.options.reaction.wall_order)
            elif key1 == 'TANK':
                tank = self.wn.get_node(current[1])
                tank.bulk_coeff = to_si(self.flow_units, val3, BulkReactionCoeff,
                                            mass_units=self.mass_units,
                                            reaction_order=self.wn.options.reaction.bulk_order)
            elif key1 == 'LIMITING':
                self.wn.options.reaction.limiting_potential = float(current[2])
            elif key1 == 'ROUGHNESS':
                self.wn.options.reaction.roughness_correl = float(current[2])
            else:
                raise ENValueError(213, key1, line_num=lnum, line=line)

    def _write_reactions(self, f, wn):
        f.write( '[REACTIONS]\n'.encode(sys_default_enc))
        f.write(';Type           Pipe/Tank               Coefficient\n'.encode(sys_default_enc))
        entry_int = ' {:s} {:s} {:d}\n'
        entry_float = ' {:s} {:s} {:<10.4f}\n'
        for tank_name, tank in wn.nodes(Tank):
            if tank.bulk_coeff is not None:
                f.write(entry_float.format('TANK',tank_name,
                                           from_si(self.flow_units,
                                                   tank.bulk_coeff,
                                                   QualParam.BulkReactionCoeff,
                                                   mass_units=self.mass_units,
                                                   reaction_order=wn.options.reaction.bulk_order)).encode(sys_default_enc))
        for pipe_name, pipe in wn.links(Pipe):
            if pipe.bulk_coeff is not None:
                f.write(entry_float.format('BULK',pipe_name,
                                           from_si(self.flow_units,
                                                   pipe.bulk_coeff,
                                                   QualParam.BulkReactionCoeff,
                                                   mass_units=self.mass_units,
                                                   reaction_order=wn.options.reaction.bulk_order)).encode(sys_default_enc))
            if pipe.wall_coeff is not None:
                f.write(entry_float.format('WALL',pipe_name,
                                           from_si(self.flow_units,
                                                   pipe.wall_coeff,
                                                   QualParam.WallReactionCoeff,
                                                   mass_units=self.mass_units,
                                                   reaction_order=wn.options.reaction.wall_order)).encode(sys_default_enc))
        f.write('\n'.encode(sys_default_enc))
#        f.write('[REACTIONS]\n'.encode(sys_default_enc))  # EPANET GUI puts this line in here
        f.write(entry_int.format('ORDER', 'BULK', int(wn.options.reaction.bulk_order)).encode(sys_default_enc))
        f.write(entry_int.format('ORDER', 'TANK', int(wn.options.reaction.tank_order)).encode(sys_default_enc))
        f.write(entry_int.format('ORDER', 'WALL', int(wn.options.reaction.wall_order)).encode(sys_default_enc))
        f.write(entry_float.format('GLOBAL','BULK',
                                   from_si(self.flow_units,
                                           wn.options.reaction.bulk_coeff,
                                           QualParam.BulkReactionCoeff,
                                           mass_units=self.mass_units,
                                           reaction_order=wn.options.reaction.bulk_order)).encode(sys_default_enc))
        f.write(entry_float.format('GLOBAL','WALL',
                                   from_si(self.flow_units,
                                           wn.options.reaction.wall_coeff,
                                           QualParam.WallReactionCoeff,
                                           mass_units=self.mass_units,
                                           reaction_order=wn.options.reaction.wall_order)).encode(sys_default_enc))
        if wn.options.reaction.limiting_potential is not None:
            f.write(entry_float.format('LIMITING','POTENTIAL',wn.options.reaction.limiting_potential).encode(sys_default_enc))
        if wn.options.reaction.roughness_correl is not None:
            f.write(entry_float.format('ROUGHNESS','CORRELATION',wn.options.reaction.roughness_correl).encode(sys_default_enc))
        f.write('\n'.encode(sys_default_enc))

    def _read_sources(self):
        source_num = 0
        for lnum, line in self.sections['[SOURCES]']:
            line = line.split(';')[0]
            current = line.split()
            if current == []:
                continue
#            assert(len(current) >= 3), ("Error reading sources. Check format.")
            source_num = source_num + 1
            if current[0].upper() == 'MASS':
                strength = to_si(self.flow_units, float(current[2]), QualParam.SourceMassInject, self.mass_units)
            else:
                strength = to_si(self.flow_units, float(current[2]), QualParam.Concentration, self.mass_units)
            if len(current) == 3:
                self.wn.add_source('INP'+str(source_num), current[0], current[1], strength, None)
            else:
                self.wn.add_source('INP'+str(source_num), current[0], current[1], strength,  current[3])

    def _write_sources(self, f, wn):
        f.write('[SOURCES]\n'.encode(sys_default_enc))
        entry = '{:10s} {:10s} {:10s} {:10s}\n'
        label = '{:10s} {:10s} {:10s} {:10s}\n'
        f.write(label.format(';Node', 'Type', 'Quality', 'Pattern').encode(sys_default_enc))
        nsources = list(wn._sources.keys())
        # nsources.sort()
        for source_name in nsources:
            source = wn._sources[source_name]

            if source.source_type.upper() == 'MASS':
                strength = from_si(self.flow_units, source.strength_timeseries.base_value, QualParam.SourceMassInject, self.mass_units)
            else: # CONC, SETPOINT, FLOWPACED
                strength = from_si(self.flow_units, source.strength_timeseries.base_value, QualParam.Concentration, self.mass_units)

            E = {'node': source.node_name,
                 'type': source.source_type,
                 'quality': str(strength),
                 'pat': ''}
            if source.strength_timeseries.pattern_name is not None:
                E['pat'] = source.strength_timeseries.pattern_name
            f.write(entry.format(E['node'], E['type'], str(E['quality']), E['pat']).encode(sys_default_enc))
        f.write('\n'.encode(sys_default_enc))

    def _read_mixing(self):
        for lnum, line in self.sections['[MIXING]']:
            line = line.split(';')[0]
            current = line.split()
            if current == []:
                continue
            key = current[1].upper()
            tank_name = current[0]
            tank = self.wn.get_node(tank_name)
            if key == 'MIXED':
                tank.mixing_model = MixType.Mix1
            elif key == '2COMP' and len(current) > 2:
                tank.mixing_model = MixType.Mix2
                tank.mixing_fraction = float(current[2])
            elif key == '2COMP' and len(current) < 3:
                raise ENSyntaxError(201, 'missing fraction for mixing', line_num=lnum, line=line)
            elif key == 'FIFO':
                tank.mixing_model = MixType.FIFO
            elif key == 'LIFO':
                tank.mixing_model = MixType.LIFO

    def _write_mixing(self, f, wn):
        f.write('[MIXING]\n'.encode(sys_default_enc))
        f.write('{:20s} {:5s} {}\n'.format(';Tank ID', 'Model', 'Fraction').encode(sys_default_enc))
        lnames = list(wn.tank_name_list)
        # lnames.sort()
        for tank_name in lnames:
            tank = wn.nodes[tank_name]
            if tank._mixing_model is not None:
                if tank._mixing_model in [MixType.Mixed, MixType.Mix1, 0]:
                    f.write(' {:19s} MIXED\n'.format(tank_name).encode(sys_default_enc))
                elif tank._mixing_model in [MixType.TwoComp, MixType.Mix2, '2comp', '2COMP', 1]:
                    f.write(' {:19s} 2COMP  {}\n'.format(tank_name, tank.mixing_fraction).encode(sys_default_enc))
                elif tank._mixing_model in [MixType.FIFO, 2]:
                    f.write(' {:19s} FIFO\n'.format(tank_name).encode(sys_default_enc))
                elif tank._mixing_model in [MixType.LIFO, 3]:
                    f.write(' {:19s} LIFO\n'.format(tank_name).encode(sys_default_enc))
                elif isinstance(tank._mixing_model, str) and tank.mixing_fraction is not None:
                    f.write(' {:19s} {} {}\n'.format(tank_name, tank._mixing_model, tank.mixing_fraction).encode(sys_default_enc))
                elif isinstance(tank._mixing_model, str):
                    f.write(' {:19s} {}\n'.format(tank_name, tank._mixing_model).encode(sys_default_enc))
                else:
                    logger.warning('Unknown mixing model: %s', tank._mixing_model)
        f.write('\n'.encode(sys_default_enc))

    ### Options and Reporting

    def _read_options(self):
        edata = OrderedDict()
        wn = self.wn
        opts = wn.options
        for lnum, line in self.sections['[OPTIONS]']:
            edata['lnum'] = lnum
            edata['sec'] = '[OPTIONS]'
            words, comments = _split_line(line)
            if words is not None and len(words) > 0:
                if len(words) < 2:
                    edata['key'] = words[0]
                    raise ENValueError(213, 'NULL', line_num=lnum, line=line)
                key = words[0].upper()
                if key == 'UNITS':
                    self.flow_units = FlowUnits[words[1].upper()]
                    opts.hydraulic.inpfile_units = words[1].upper()
                elif key == 'HEADLOSS':
                    opts.hydraulic.headloss = words[1].upper()
                elif key == 'HYDRAULICS':
                    opts.hydraulic.hydraulics = words[1].upper()
                    opts.hydraulic.hydraulics_filename = words[2]
                elif key == 'QUALITY':
                    mode = words[1].upper()
                    if mode in ['NONE', 'AGE']:
                        opts.quality.parameter = words[1].upper()
                    elif mode in ['TRACE']:
                        opts.quality.parameter = 'TRACE'
                        opts.quality.trace_node = words[2]
                    else:
                        opts.quality.parameter = 'CHEMICAL'
                        opts.quality.chemical_name = words[1]
                        if len(words) > 2:
                            if 'mg' in words[2].lower():
                                self.mass_units = MassUnits.mg
                                opts.quality.inpfile_units = words[2]
                            elif 'ug' in words[2].lower():
                                self.mass_units = MassUnits.ug
                                opts.quality.inpfile_units = words[2]
                            else:
                                raise ENValueError(213, 'for chemical units', line_num=lnum, line=line)
                        else:
                            self.mass_units = MassUnits.mg
                            opts.quality.inpfile_units = 'mg/L'                            
                elif key == 'VISCOSITY':
                    opts.hydraulic.viscosity = float(words[1])
                elif key == 'DIFFUSIVITY':
                    opts.quality.diffusivity = float(words[1])
                elif key == 'SPECIFIC':
                    opts.hydraulic.specific_gravity = float(words[2])
                elif key == 'TRIALS':
                    opts.hydraulic.trials = int(float(words[1]))
                elif key == 'ACCURACY':
                    opts.hydraulic.accuracy = float(words[1])
                elif key == 'HEADERROR':
                    opts.hydraulic.headerror = float(words[1])
                elif key == 'FLOWCHANGE':
                    opts.hydraulic.flowchange = float(words[1])
                elif key == 'UNBALANCED':
                    opts.hydraulic.unbalanced = words[1].upper()
                    if len(words) > 2:
                        opts.hydraulic.unbalanced_value = int(words[2])
                elif key == 'MINIMUM':
                    minimum_pressure = to_si(self.flow_units, float(words[2]), HydParam.Pressure)
                    opts.hydraulic.minimum_pressure = minimum_pressure
                elif key == 'REQUIRED':
                    required_pressure = to_si(self.flow_units, float(words[2]), HydParam.Pressure)
                    opts.hydraulic.required_pressure = required_pressure
                elif key == 'PRESSURE':
                    if len(words) > 2:
                        if words[1].upper() == 'EXPONENT':
                            opts.hydraulic.pressure_exponent = float(words[2])
                        else:
                            edata['key'] = ' '.join(words)
                            raise ENSyntaxError(201, 'unknown option', line_num=lnum, line=line)
                    else:
                        opts.hydraulic.inpfile_pressure_units = words[1]
                elif key == 'PATTERN':
                    opts.hydraulic.pattern = words[1]
                elif key == 'DEMAND':
                    if len(words) > 2:
                        if words[1].upper() == 'MULTIPLIER':
                            opts.hydraulic.demand_multiplier = float(words[2])
                        elif words[1].upper() == 'MODEL':
                            opts.hydraulic.demand_model = words[2]
                        else:
                            edata['key'] = ' '.join(words)
                            raise ENSyntaxError(201, 'unknown option', line_num=lnum, line=line)
                    else:
                        edata['key'] = ' '.join(words)
                        raise ENSyntaxError(201, 'unknown option', line_num=lnum, line=line)
                elif key == 'EMITTER':
                    if len(words) > 2:
                        opts.hydraulic.emitter_exponent = float(words[2])
                    else:
                        edata['key'] = 'EMITTER EXPONENT'
                        raise ENSyntaxError(201, 'unknown option', line_num=lnum, line=line)
                elif key == 'TOLERANCE':
                    opts.quality.tolerance = float(words[1])
                elif key == 'CHECKFREQ':
                    opts.hydraulic.checkfreq = float(words[1])
                elif key == 'MAXCHECK':
                    opts.hydraulic.maxcheck = float(words[1])
                elif key == 'DAMPLIMIT':
                    opts.hydraulic.damplimit = float(words[1])
                elif key == 'MAP':
                    opts.graphics.map_filename = words[1]
                else:
                    if len(words) == 2:
                        edata['key'] = words[0]
                        setattr(opts, words[0].lower(), float(words[1]))
                        logger.warn('%(lnum)-6d %(sec)13s option "%(key)s" is undocumented; adding, but please verify syntax', edata)
                    elif len(words) == 3:
                        edata['key'] = words[0] + ' ' + words[1]
                        setattr(opts, words[0].lower() + '_' + words[1].lower(), float(words[2]))
                        logger.warn('%(lnum)-6d %(sec)13s option "%(key)s" is undocumented; adding, but please verify syntax', edata)
        if isinstance(opts.time.report_timestep, (float, int)):
            if opts.time.report_timestep < opts.time.hydraulic_timestep:
                raise ENValueError(202, 'report timestep less than hydraulic timestep')
            if opts.time.report_timestep % opts.time.hydraulic_timestep != 0:
                raise ENValueError(202, 'report timestep must be integer multiple of hydraulic timestep')

    def _write_options(self, f, wn, version=2.2):
        f.write('[OPTIONS]\n'.encode(sys_default_enc))
        entry_string = '{:20s} {:20s}\n'
        entry_float = '{:20s} {:.11g}\n'
        f.write(entry_string.format('UNITS', self.flow_units.name).encode(sys_default_enc))

        f.write(entry_string.format('HEADLOSS', wn.options.hydraulic.headloss).encode(sys_default_enc))

        f.write(entry_float.format('SPECIFIC GRAVITY', wn.options.hydraulic.specific_gravity).encode(sys_default_enc))

        f.write(entry_float.format('VISCOSITY', wn.options.hydraulic.viscosity).encode(sys_default_enc))

        f.write(entry_float.format('TRIALS', wn.options.hydraulic.trials).encode(sys_default_enc))

        f.write(entry_float.format('ACCURACY', wn.options.hydraulic.accuracy).encode(sys_default_enc))

        f.write(entry_float.format('CHECKFREQ', wn.options.hydraulic.checkfreq).encode(sys_default_enc))

        f.write(entry_float.format('MAXCHECK', wn.options.hydraulic.maxcheck).encode(sys_default_enc))

        # EPANET 2.2 OPTIONS
        if version == 2.0:
            pass
        else:
            if wn.options.hydraulic.headerror != 0: 
                f.write(entry_float.format('HEADERROR', wn.options.hydraulic.headerror).encode(sys_default_enc))

            if wn.options.hydraulic.flowchange != 0:
                f.write(entry_float.format('FLOWCHANGE', wn.options.hydraulic.flowchange).encode(sys_default_enc))

        # EPANET 2.x OPTIONS
        if wn.options.hydraulic.damplimit != 0:
            f.write(entry_float.format('DAMPLIMIT', wn.options.hydraulic.damplimit).encode(sys_default_enc))

        if wn.options.hydraulic.unbalanced_value is None:
            f.write(entry_string.format('UNBALANCED', wn.options.hydraulic.unbalanced).encode(sys_default_enc))
        else:
            f.write('{:20s} {:s} {:d}\n'.format('UNBALANCED', wn.options.hydraulic.unbalanced, wn.options.hydraulic.unbalanced_value).encode(sys_default_enc))

        if wn.options.hydraulic.pattern is not None:
            f.write(entry_string.format('PATTERN', wn.options.hydraulic.pattern).encode(sys_default_enc))

        f.write(entry_float.format('DEMAND MULTIPLIER', wn.options.hydraulic.demand_multiplier).encode(sys_default_enc))

        # EPANET 2.2 OPTIONS
        if version == 2.0:
            if wn.options.hydraulic.demand_model in ['PDA', 'PDD']: 
                logger.critical('You have specified a PDD analysis using EPANET 2.0. This is not supported in EPANET 2.0. The analysis will default to DD mode.')
        else:
            if wn.options.hydraulic.demand_model in ['PDA', 'PDD']: 
                f.write('{:20s} {}\n'.format('DEMAND MODEL', wn.options.hydraulic.demand_model).encode(sys_default_enc))

                minimum_pressure = from_si(self.flow_units, wn.options.hydraulic.minimum_pressure, HydParam.Pressure)
                f.write('{:20s} {:.2f}\n'.format('MINIMUM PRESSURE', minimum_pressure).encode(sys_default_enc))

                required_pressure = from_si(self.flow_units, wn.options.hydraulic.required_pressure, HydParam.Pressure)
                if required_pressure >= 0.1: # EPANET lower limit on required pressure = 0.1 (in psi or m)
                    f.write('{:20s} {:.2f}\n'.format('REQUIRED PRESSURE', required_pressure).encode(sys_default_enc))
                else:
                    warnings.warn('REQUIRED PRESSURE is below the lower limit for EPANET (0.1 in psi or m). The value has been set to 0.1 in the INP file.')
                    logger.warning('REQUIRED PRESSURE is below the lower limit for EPANET (0.1 in psi or m). The value has been set to 0.1 in the INP file.')
                    f.write('{:20s} {:.2f}\n'.format('REQUIRED PRESSURE', 0.1).encode(sys_default_enc))
                f.write('{:20s} {}\n'.format('PRESSURE EXPONENT', wn.options.hydraulic.pressure_exponent).encode(sys_default_enc))
        
        if wn.options.hydraulic.inpfile_pressure_units is not None:
            f.write(entry_string.format('PRESSURE', wn.options.hydraulic.inpfile_pressure_units).encode(sys_default_enc))
            
        # EPANET 2.0+ OPTIONS
        f.write(entry_float.format('EMITTER EXPONENT',  wn.options.hydraulic.emitter_exponent).encode(sys_default_enc))

        if wn.options.quality.parameter.upper() in ['NONE', 'AGE']:
            f.write(entry_string.format('QUALITY', wn.options.quality.parameter).encode(sys_default_enc))
        elif wn.options.quality.parameter.upper() in ['TRACE']:
            f.write('{:20s} {} {}\n'.format('QUALITY', wn.options.quality.parameter, wn.options.quality.trace_node).encode(sys_default_enc))
        else:
            f.write('{:20s} {} {}\n'.format('QUALITY', wn.options.quality.chemical_name, wn.options.quality.inpfile_units).encode(sys_default_enc))

        f.write(entry_float.format('DIFFUSIVITY', wn.options.quality.diffusivity).encode(sys_default_enc))

        f.write(entry_float.format('TOLERANCE', wn.options.quality.tolerance).encode(sys_default_enc))

        if wn.options.hydraulic.hydraulics is not None:
            f.write('{:20s} {:s} {:<30s}\n'.format('HYDRAULICS', wn.options.hydraulic.hydraulics, wn.options.hydraulic.hydraulics_filename).encode(sys_default_enc))

        if wn.options.graphics.map_filename is not None:
            f.write(entry_string.format('MAP', wn.options.graphics.map_filename).encode(sys_default_enc))
        f.write('\n'.encode(sys_default_enc))

    def _read_times(self):
        opts = self.wn.options
        time_format = ['am', 'AM', 'pm', 'PM']
        for lnum, line in self.sections['[TIMES]']:
            line = line.split(';')[0]
            current = line.split()
            if current == []:
                continue
            if (current[0].upper() == 'DURATION'):
                opts.time.duration = int(float(current[1]) * 3600) if _is_number(current[1]) else int(_str_time_to_sec(current[1]))
            elif (current[0].upper() == 'HYDRAULIC'):
                opts.time.hydraulic_timestep = int(float(current[2]) * 3600) if _is_number(current[2]) else int(_str_time_to_sec(current[2]))
            elif (current[0].upper() == 'QUALITY'):
                opts.time.quality_timestep = int(float(current[2]) * 3600) if _is_number(current[2]) else int(_str_time_to_sec(current[2]))
            elif (current[1].upper() == 'CLOCKTIME'):
                if len(current) > 3:
                    time_format = current[3].upper()
                else:
                    # Kludge for 24hr time that needs an AM/PM
                    time_format = 'AM'
                time = current[2]
                opts.time.start_clocktime = _clock_time_to_sec(time, time_format)
            elif (current[0].upper() == 'STATISTIC'):
                opts.time.statistic = current[1].upper()
            else:
                # Other time options: RULE TIMESTEP, PATTERN TIMESTEP, REPORT TIMESTEP, REPORT START
                key_string = current[0] + '_' + current[1]
                setattr(opts.time, key_string.lower(), int(float(current[2]) * 3600) if _is_number(current[2]) else int(_str_time_to_sec(current[2])))

    def _write_times(self, f, wn):
        f.write('[TIMES]\n'.encode(sys_default_enc))
        entry = '{:20s} {:10s}\n'
        time_entry = '{:20s} {:02d}:{:02d}:{:02d}\n'
        time = wn.options.time

        hrs, mm, sec = _sec_to_string(time.duration)
        f.write(time_entry.format('DURATION', hrs, mm, sec).encode(sys_default_enc))

        hrs, mm, sec = _sec_to_string(time.hydraulic_timestep)
        f.write(time_entry.format('HYDRAULIC TIMESTEP', hrs, mm, sec).encode(sys_default_enc))

        hrs, mm, sec = _sec_to_string(time.quality_timestep)
        f.write(time_entry.format('QUALITY TIMESTEP', hrs, mm, sec).encode(sys_default_enc))

        hrs, mm, sec = _sec_to_string(time.pattern_timestep)
        f.write(time_entry.format('PATTERN TIMESTEP', hrs, mm, sec).encode(sys_default_enc))

        hrs, mm, sec = _sec_to_string(time.pattern_start)
        f.write(time_entry.format('PATTERN START', hrs, mm, sec).encode(sys_default_enc))

        hrs, mm, sec = _sec_to_string(time.report_timestep)
        f.write(time_entry.format('REPORT TIMESTEP', hrs, mm, sec).encode(sys_default_enc))

        hrs, mm, sec = _sec_to_string(time.report_start)
        f.write(time_entry.format('REPORT START', hrs, mm, sec).encode(sys_default_enc))

        hrs, mm, sec = _sec_to_string(time.start_clocktime)
        if hrs < 12:
            time_format = ' AM'
        else:
            hrs -= 12
            time_format = ' PM'
        f.write('{:20s} {:02d}:{:02d}:{:02d}{:s}\n'.format('START CLOCKTIME', hrs, mm, sec, time_format).encode(sys_default_enc))

        hrs, mm, sec = _sec_to_string(time.rule_timestep)

        f.write(time_entry.format('RULE TIMESTEP', hrs, mm, int(sec)).encode(sys_default_enc))
        f.write(entry.format('STATISTIC', wn.options.time.statistic).encode(sys_default_enc))
        f.write('\n'.encode(sys_default_enc))

    def _read_report(self):
        for lnum, line in self.sections['[REPORT]']:
            line = line.split(';')[0]
            current = line.split()
            if current == []:
                continue
            if current[0].upper() in ['PAGE', 'PAGESIZE']:
                self.wn.options.report.pagesize = int(current[1])
            elif current[0].upper() in ['FILE']:
                self.wn.options.report.file = current[1]
            elif current[0].upper() in ['STATUS']:
                self.wn.options.report.status = current[1].upper()
            elif current[0].upper() in ['SUMMARY']:
                self.wn.options.report.summary = current[1].upper()
            elif current[0].upper() in ['ENERGY']:
                self.wn.options.report.energy = current[1].upper()
            elif current[0].upper() in ['NODES']:
                if current[1].upper() in ['NONE']:
                    self.wn.options.report.nodes = False
                elif current[1].upper() in ['ALL']:
                    self.wn.options.report.nodes = True
                elif not isinstance(self.wn.options.report.nodes, list):
                    self.wn.options.report.nodes = []
                    for ct in range(len(current)-2):
                        i = ct + 2
                        self.wn.options.report.nodes.append(current[i])
                else:
                    for ct in range(len(current)-2):
                        i = ct + 2
                        self.wn.options.report.nodes.append(current[i])
            elif current[0].upper() in ['LINKS']:
                if current[1].upper() in ['NONE']:
                    self.wn.options.report.links = False
                elif current[1].upper() in ['ALL']:
                    self.wn.options.report.links = True
                elif not isinstance(self.wn.options.report.links, list):
                    self.wn.options.report.links = []
                    for ct in range(len(current)-2):
                        i = ct + 2
                        self.wn.options.report.links.append(current[i])
                else:
                    for ct in range(len(current)-2):
                        i = ct + 2
                        self.wn.options.report.links.append(current[i])
            else:
                if current[0].lower() not in self.wn.options.report.report_params.keys():
                    logger.warning('Unknown report parameter: %s', current[0])
                    continue
                elif current[1].upper() in ['YES']:
                    self.wn.options.report.report_params[current[0].lower()] = True
                elif current[1].upper() in ['NO']:
                    self.wn.options.report.report_params[current[0].lower()] = False
                else:
                    self.wn.options.report.param_opts[current[0].lower()][current[1].upper()] = float(current[2])

    def _write_report(self, f, wn):
        f.write('[REPORT]\n'.encode(sys_default_enc))
        report = wn.options.report
        if report.status.upper() != 'NO':
            f.write('STATUS     {}\n'.format(report.status).encode(sys_default_enc))
        if report.summary.upper() != 'YES':
            f.write('SUMMARY    {}\n'.format(report.summary).encode(sys_default_enc))
        if report.pagesize is not None:
            f.write('PAGE       {}\n'.format(report.pagesize).encode(sys_default_enc))
        if report.report_filename is not None:
            f.write('FILE       {}\n'.format(report.report_filename).encode(sys_default_enc))
        if report.energy.upper() != 'NO':
            f.write('ENERGY     {}\n'.format(report.status).encode(sys_default_enc))
        if report.nodes is True:
            f.write('NODES      ALL\n'.encode(sys_default_enc))
        elif isinstance(report.nodes, str):
            f.write('NODES      {}\n'.format(report.nodes).encode(sys_default_enc))
        elif isinstance(report.nodes, list):
            for ct, node in enumerate(report.nodes):
                if ct == 0:
                    f.write('NODES      {}'.format(node).encode(sys_default_enc))
                elif ct % 10 == 0:
                    f.write('\nNODES      {}'.format(node).encode(sys_default_enc))
                else:
                    f.write(' {}'.format(node).encode(sys_default_enc))
            f.write('\n'.encode(sys_default_enc))
        if report.links is True:
            f.write('LINKS      ALL\n'.encode(sys_default_enc))
        elif isinstance(report.links, str):
            f.write('LINKS      {}\n'.format(report.links).encode(sys_default_enc))
        elif isinstance(report.links, list):
            for ct, link in enumerate(report.links):
                if ct == 0:
                    f.write('LINKS      {}'.format(link).encode(sys_default_enc))
                elif ct % 10 == 0:
                    f.write('\nLINKS      {}'.format(link).encode(sys_default_enc))
                else:
                    f.write(' {}'.format(link).encode(sys_default_enc))
            f.write('\n'.encode(sys_default_enc))
        # FIXME: defaults no longer located here
#        for key, item in report.report_params.items():
#            if item[1] != item[0]:
#                f.write('{:10s} {}\n'.format(key.upper(), item[1]).encode(sys_default_enc))
        for key, item in report.param_opts.items():
            for opt, val in item.items():
                f.write('{:10s} {:10s} {}\n'.format(key.upper(), opt.upper(), val).encode(sys_default_enc))
        f.write('\n'.encode(sys_default_enc))

    ### Network Map/Tags

    def _read_coordinates(self):
        for lnum, line in self.sections['[COORDINATES]']:
            line = line.split(';')[0]
            current = line.split()
            if current == []:
                continue
#            assert(len(current) == 3), ("Error reading node coordinates. Check format.")
            node = self.wn.get_node(current[0])
            node.coordinates = (float(current[1]), float(current[2]))

    def _write_coordinates(self, f, wn):
        f.write('[COORDINATES]\n'.encode(sys_default_enc))
        entry = '{:10s} {:20.9f} {:20.9f}\n'
        label = '{:10s} {:10s} {:10s}\n'
        f.write(label.format(';Node', 'X-Coord', 'Y-Coord').encode(sys_default_enc))
        for name, node in wn.nodes():
            val = node.coordinates
            f.write(entry.format(name, val[0], val[1]).encode(sys_default_enc))
        f.write('\n'.encode(sys_default_enc))

    def _read_vertices(self):
        for lnum, line in self.sections['[VERTICES]']:
            line = line.split(';')[0].strip()
            current = line.split()
            if current == []:
                continue
            if len(current) != 3:
                logger.warning('Invalid VERTICES line: %s', line)
                continue
            link_name = current[0]
            link = self.wn.get_link(link_name)
            link._vertices.append((float(current[1]), float(current[2])))

    def _write_vertices(self, f, wn):
        f.write('[VERTICES]\n'.encode(sys_default_enc))
        entry = '{:10s} {:20.9f} {:20.9f}\n'
        label = '{:10s} {:10s} {:10s}\n'
        f.write(label.format(';Link', 'X-Coord', 'Y-Coord').encode(sys_default_enc))
        for name, link in wn.links():
                for vert in link._vertices:
                    f.write(entry.format(name, vert[0], vert[1]).encode(sys_default_enc))
        
        f.write('\n'.encode(sys_default_enc))

    def _read_labels(self):
        labels = []
        for lnum, line in self.sections['[LABELS]']:
            line = line.split(';')[0].strip()
            current = line.split()
            if current == []:
                continue
            labels.append(line)
        self.wn._labels = labels

    def _write_labels(self, f, wn):
        f.write('[LABELS]\n'.encode(sys_default_enc))
        if wn._labels is not None:
            for label in wn._labels:
                f.write(' {}\n'.format(label).encode(sys_default_enc))
        f.write('\n'.encode(sys_default_enc))

    def _read_backdrop(self):
        for lnum, line in self.sections['[BACKDROP]']:
            line = line.split(';')[0]
            current = line.split()
            if current == []:
                continue
            key = current[0].upper()
            if key == 'DIMENSIONS' and len(current) > 4:
                self.wn.options.graphics.dimensions = [current[1], current[2], current[3], current[4]]
            elif key == 'UNITS' and len(current) > 1:
                self.wn.options.graphics.units = current[1]
            elif key == 'FILE' and len(current) > 1:
                self.wn.options.graphics.image_filename = current[1]
            elif key == 'OFFSET' and len(current) > 2:
                self.wn.options.graphics.offset = [current[1], current[2]]

    def _write_backdrop(self, f, wn):
        if wn.options.graphics is not None:
            f.write('[BACKDROP]\n'.encode(sys_default_enc))
            if wn.options.graphics.dimensions is not None:
                f.write('DIMENSIONS    {0}    {1}    {2}    {3}\n'.format(wn.options.graphics.dimensions[0],
                                                                        wn.options.graphics.dimensions[1],
                                                                        wn.options.graphics.dimensions[2],
                                                                        wn.options.graphics.dimensions[3]).encode(sys_default_enc))
            if wn.options.graphics.units is not None:
                f.write('UNITS    {0}\n'.format(wn.options.graphics.units).encode(sys_default_enc))
            if wn.options.graphics.image_filename is not None:
                f.write('FILE    {0}\n'.format(wn.options.graphics.image_filename).encode(sys_default_enc))
            if wn.options.graphics.offset is not None:
                f.write('OFFSET    {0}    {1}\n'.format(wn.options.graphics.offset[0], wn.options.graphics.offset[1]).encode(sys_default_enc))
            f.write('\n'.encode(sys_default_enc))

    def _read_tags(self):
        for lnum, line in self.sections['[TAGS]']: 
            line = line.split(';')[0]
            current = line.split()
            if current == []:
                continue
            if current[0] == 'NODE':
                node = self.wn.get_node(current[1])
                node.tag = current[2]
            elif current[0] == 'LINK':
                link = self.wn.get_link(current[1])
                link.tag = current[2]
            else:
                continue

    def _write_tags(self, f, wn):
        f.write('[TAGS]\n'.encode(sys_default_enc))
        entry = '{:10s} {:10s} {:10s}\n'
        label = '{:10s} {:10s} {:10s}\n'
        f.write(label.format(';type', 'name', 'tag').encode(sys_default_enc))
        nnodes = list(wn.node_name_list)
        # nnodes.sort()
        for node_name in nnodes:
            node = wn.nodes[node_name]
            if node.tag:
                f.write(entry.format('NODE', node_name, node.tag).encode(sys_default_enc))
        nlinks = list(wn.link_name_list)
        nlinks.sort()
        for link_name in nlinks:
            link = wn.links[link_name]
            if link.tag:
                f.write(entry.format('LINK', link_name, link.tag).encode(sys_default_enc))
        f.write('\n'.encode(sys_default_enc))

    ### End of File

    def _read_end(self):
        """Finalize read by verifying that all curves have been dealt with"""
        def create_curve(curve_name):
            curve_points = []
            if curve_name not in self.wn.curve_name_list or self.wn.get_curve(curve_name) is None:
                for point in self.curves[curve_name]:
                    x = point[0]
                    y = point[1]
                    curve_points.append((x,y))
                self.wn.add_curve(curve_name, None, curve_points)
            curve = self.wn.get_curve(curve_name)
            return curve

        curve_name_list = self.wn.curve_name_list
        for name, curvedata in self.curves.items():
            if name not in curve_name_list or self.wn.get_curve(name) is None:
                warnings.warn('Not all curves were used in "{}"; added with type None, units conversion left to user'.format(self.wn.name))
                logger.warning('Curve was not used: "{}"; saved as curve type None and unit conversion not performed'.format(name))
                create_curve(name)

    def _write_end(self, f, wn):
        f.write('[END]\n'.encode(sys_default_enc))


class _EpanetRule(object):
    """contains the text for an EPANET rule"""
    def __init__(self, ruleID, inp_units=None, mass_units=None):
        self.inp_units = inp_units
        self.mass_units = mass_units
        self.ruleID = ruleID
        self._if_clauses = []
        self._then_clauses = []
        self._else_clauses = []
        self.priority = 0

    @classmethod
    def parse_rules_lines(cls, lines, flow_units=FlowUnits.SI, mass_units=MassUnits.mg) -> list:
        rules = list()
        rule = None
        in_if = False
        in_then = False
        in_else = False
        new_lines = list()
        new_line = list()
        for line in lines:
            if isinstance(line, (tuple, list)):
                line = line[1]
            line = line.split(';')[0]
            words = line.strip().split()
            for word in words:
                if word.upper() in ['RULE', 'IF', 'THEN', 'ELSE', 'AND', 'OR', 'PRIORITY']:
                    if len(new_line) > 0:
                        text = ' '.join(new_line)
                        new_lines.append(text)
                        new_line = list()
                new_line.append(word)
        if len(new_line) > 0:
            text = ' '.join(new_line)
            new_lines.append(text)

        for line in new_lines:
            words = line.split()
            if words == []:
                continue
            if len(words) == 0:
                continue
            if words[0].upper() == 'RULE':
                if rule is not None:
                    rules.append(rule)
                rule = _EpanetRule(words[1], flow_units, mass_units)
                in_if = False
                in_then = False
                in_else = False
            elif words[0].upper() == 'IF':
                in_if = True
                in_then = False
                in_else = False
                rule.add_if(line)
            elif words[0].upper() == 'THEN':
                in_if = False
                in_then = True
                in_else = False
                rule.add_then(line)
            elif words[0].upper() == 'ELSE':
                in_if = False
                in_then = False
                in_else = True
                rule.add_else(line)
            elif words[0].upper() == 'PRIORITY':
                in_if = False
                in_then = False
                in_else = False
                rule.set_priority(words[1])
            elif in_if:
                rule.add_if(line)
            elif in_then:
                rule.add_then(line)
            elif in_else:
                rule.add_else(line)
            else:
                continue
        if rule is not None:
            rules.append(rule)
        return rules

    def from_if_then_else(self, control):
        """Create a rule from a Rule object"""
        if isinstance(control, Rule):
            self.ruleID = control.name
            self.add_control_condition(control._condition)
            for ct, action in enumerate(control._then_actions):
                if ct == 0:
                    self.add_action_on_true(action)
                else:
                    self.add_action_on_true(action, '  AND')
            for ct, action in enumerate(control._else_actions):
                if ct == 0:
                    self.add_action_on_false(action)
                else:
                    self.add_action_on_false(action, '  AND')
            self.set_priority(control._priority)
        else:
            raise ValueError('Invalid control type for rules: %s'%control.__class__.__name__)

    def add_if(self, clause):
        """Add an "if/and/or" clause from an INP file"""
        self._if_clauses.append(clause)

    def add_control_condition(self, condition, prefix=' IF'):
        """Add a ControlCondition from an IfThenElseControl"""
        if isinstance(condition, OrCondition):
            self.add_control_condition(condition._condition_1, prefix)
            self.add_control_condition(condition._condition_2, '  OR')
        elif isinstance(condition, AndCondition):
            self.add_control_condition(condition._condition_1, prefix)
            self.add_control_condition(condition._condition_2, '  AND')
        elif isinstance(condition, TimeOfDayCondition):
            fmt = '{} SYSTEM CLOCKTIME {} {}'
            clause = fmt.format(prefix, condition._relation.text, condition._sec_to_clock(condition._threshold))
            self.add_if(clause)
        elif isinstance(condition, SimTimeCondition):
            fmt = '{} SYSTEM TIME {} {}'
            clause = fmt.format(prefix, condition._relation.text, condition._sec_to_hours_min_sec(condition._threshold))
            self.add_if(clause)
        elif isinstance(condition, ValueCondition):
            fmt = '{} {} {} {} {} {}'  # CONJ, TYPE, ID, ATTRIBUTE, RELATION, THRESHOLD
            attr = condition._source_attr
            val_si = condition._repr_value(attr, condition._threshold)
            if attr.lower() in ['demand']:
                value = '{:.6g}'.format(from_si(self.inp_units, val_si, HydParam.Demand))
            elif attr.lower() in ['head', 'level']:
                value = '{:.6g}'.format(from_si(self.inp_units, val_si, HydParam.HydraulicHead))
            elif attr.lower() in ['flow']:
                value = '{:.6g}'.format(from_si(self.inp_units, val_si, HydParam.Flow))
            elif attr.lower() in ['pressure']:
                value = '{:.6g}'.format(from_si(self.inp_units, val_si, HydParam.Pressure))
            elif attr.lower() in ['setting']:
                if isinstance(condition._source_obj, Valve):
                    if condition._source_obj.valve_type.upper() in ['PRV', 'PBV', 'PSV']:
                        value = from_si(self.inp_units, val_si, HydParam.Pressure)
                    elif condition._source_obj.valve_type.upper() in ['FCV']:
                        value = from_si(self.inp_units, val_si, HydParam.Flow)
                    else:
                        value = val_si
                else:
                    value = val_si
                value = '{:.6g}'.format(value)
            else: # status
                value = val_si
            if isinstance(condition._source_obj, Valve):
                cls = 'Valve'
            elif isinstance(condition._source_obj, Pump):
                cls = 'Pump'
            else:
                cls = condition._source_obj.__class__.__name__
            clause = fmt.format(prefix, cls,
                                condition._source_obj.name, condition._source_attr,
                                condition._relation.symbol, value)
            self.add_if(clause)
        else:
            raise ValueError('Unknown ControlCondition for EPANET Rules')

    def add_then(self, clause):
        """Add a "then/and" clause from an INP file"""
        self._then_clauses.append(clause)

    def add_action_on_true(self, action, prefix=' THEN'):
        """Add a "then" action from an IfThenElseControl"""
        if isinstance(action, ControlAction):
            fmt = '{} {} {} {} = {}'
            attr = action._attribute
            val_si = action._repr_value()
            if attr.lower() in ['demand']:
                value = '{:.6g}'.format(from_si(self.inp_units, val_si, HydParam.Demand))
            elif attr.lower() in ['head', 'level']:
                value = '{:.6g}'.format(from_si(self.inp_units, val_si, HydParam.HydraulicHead))
            elif attr.lower() in ['flow']:
                value = '{:.6g}'.format(from_si(self.inp_units, val_si, HydParam.Flow))
            elif attr.lower() in ['pressure']:
                value = '{:.6g}'.format(from_si(self.inp_units, val_si, HydParam.Pressure))
            elif attr.lower() in ['setting']:
                if isinstance(action.target()[0], Valve):
                    if action.target()[0].valve_type.upper() in ['PRV', 'PBV', 'PSV']:
                        value = from_si(self.inp_units, val_si, HydParam.Pressure)
                    elif action.target()[0].valve_type.upper() in ['FCV']:
                        value = from_si(self.inp_units, val_si, HydParam.Flow)
                    else:
                        value = val_si
                else:
                    value = val_si
                value = '{:.6g}'.format(value)
            else: # status
                value = val_si
            if isinstance(action.target()[0], Valve):
                cls = 'Valve'
            elif isinstance(action.target()[0], Pump):
                cls = 'Pump'
            else:
                cls = action.target()[0].__class__.__name__
            clause = fmt.format(prefix, cls,
                                action.target()[0].name, action.target()[1],
                                value)
            self.add_then(clause)

    def add_else(self, clause):
        """Add an "else/and" clause from an INP file"""
        self._else_clauses.append(clause)

    def add_action_on_false(self, action, prefix=' ELSE'):
        """Add an "else" action from an IfThenElseControl"""
        if isinstance(action, ControlAction):
            fmt = '{} {} {} {} = {}'
            attr = action._attribute
            val_si = action._repr_value()
            if attr.lower() in ['demand']:
                value = '{:.6g}'.format(from_si(self.inp_units, val_si, HydParam.Demand))
            elif attr.lower() in ['head', 'level']:
                value = '{:.6g}'.format(from_si(self.inp_units, val_si, HydParam.HydraulicHead))
            elif attr.lower() in ['flow']:
                value = '{:.6g}'.format(from_si(self.inp_units, val_si, HydParam.Flow))
            elif attr.lower() in ['pressure']:
                value = '{:.6g}'.format(from_si(self.inp_units, val_si, HydParam.Pressure))
            elif attr.lower() in ['setting']:
                if isinstance(action.target()[0], Valve):
                    if action.target()[0].valve_type.upper() in ['PRV', 'PBV', 'PSV']:
                        value = from_si(self.inp_units, val_si, HydParam.Pressure)
                    elif action.target()[0].valve_type.upper() in ['FCV']:
                        value = from_si(self.inp_units, val_si, HydParam.Flow)
                    else:
                        value = val_si
                else:
                    value = val_si
                value = '{:.6g}'.format(value)
            else: # status
                value = val_si
            if isinstance(action.target()[0], Valve):
                cls = 'Valve'
            elif isinstance(action.target()[0], Pump):
                cls = 'Pump'
            else:
                cls = action.target()[0].__class__.__name__
            clause = fmt.format(prefix, cls,
                                action.target()[0].name, action.target()[1],
                                value)
            self.add_else(clause)

    def set_priority(self, priority):
        self.priority = int(float(priority))

    def __str__(self):
        if self.priority >= 0:
            if len(self._else_clauses) > 0:
                return 'RULE {}\n{}\n{}\n{}\n PRIORITY {}\n ; end of rule\n'.format(self.ruleID, '\n'.join(self._if_clauses), '\n'.join(self._then_clauses), '\n'.join(self._else_clauses), self.priority)
            else:
                return 'RULE {}\n{}\n{}\n PRIORITY {}\n ; end of rule\n'.format(self.ruleID, '\n'.join(self._if_clauses), '\n'.join(self._then_clauses), self.priority)
        else:
            if len(self._else_clauses) > 0:
                return 'RULE {}\n{}\n{}\n{}\n ; end of rule\n'.format(self.ruleID, '\n'.join(self._if_clauses), '\n'.join(self._then_clauses), '\n'.join(self._else_clauses))
            else:
                return 'RULE {}\n{}\n{}\n ; end of rule\n'.format(self.ruleID, '\n'.join(self._if_clauses), '\n'.join(self._then_clauses))

    def generate_control(self, model):
        condition_list = []
        for line in self._if_clauses:
            condition = None
            words = line.split()
            if words[1].upper() == 'SYSTEM':
                if words[2].upper() == 'DEMAND':
                    ### TODO: system demand
                    pass
                elif words[2].upper() == 'TIME':
                    condition = SimTimeCondition(model, words[3], ' '.join(words[4:]))
                else:
                    condition = TimeOfDayCondition(model, words[3], ' '.join(words[4:]))
            else:
                attr = words[3].lower()
                value = ValueCondition._parse_value(words[5])
                if attr.lower() in ['demand']:
                    value = to_si(self.inp_units, value, HydParam.Demand)
                elif attr.lower() in ['head']:
                    value = to_si(self.inp_units, value, HydParam.HydraulicHead)
                elif attr.lower() in ['level']:
                    value = to_si(self.inp_units, value, HydParam.HydraulicHead)
                elif attr.lower() in ['flow']:
                    value = to_si(self.inp_units, value, HydParam.Flow)
                elif attr.lower() in ['pressure']:
                    value = to_si(self.inp_units, value, HydParam.Pressure)
                elif attr.lower() in ['setting']:
                    link = model.get_link(words[2])
                    if isinstance(link, wntr.network.Pump):
                        value = value
                    elif isinstance(link, wntr.network.Valve):
                        if link.valve_type.upper() in ['PRV', 'PBV', 'PSV']:
                            value = to_si(self.inp_units, value, HydParam.Pressure)
                        elif link.valve_type.upper() in ['FCV']:
                            value = to_si(self.inp_units, value, HydParam.Flow)
                if words[1].upper() in ['NODE', 'JUNCTION', 'RESERVOIR', 'TANK']:
                    condition = ValueCondition(model.get_node(words[2]), words[3].lower(), words[4].lower(), value)
                elif words[1].upper() in ['LINK', 'PIPE', 'PUMP', 'VALVE']:
                    condition = ValueCondition(model.get_link(words[2]), words[3].lower(), words[4].lower(), value)
                else:
                    ### FIXME: raise error
                    pass
            if words[0].upper() == 'IF':
                condition_list.append(condition)
            elif words[0].upper() == 'AND':
                condition_list.append(condition)
            elif words[0].upper() == 'OR':
                if len(condition_list) > 0:
                    other = condition_list[-1]
                    condition_list.remove(other)
                else:
                    ### FIXME: raise error
                    pass
                conj = OrCondition(other, condition)
                condition_list.append(conj)
        final_condition = None
        for condition in condition_list:
            if final_condition is None:
                final_condition = condition
            else:
                final_condition = AndCondition(final_condition, condition)
        then_acts = []
        for act in self._then_clauses:
            words = act.strip().split()
            if len(words) < 6:
                # TODO: raise error
                pass
            link = model.get_link(words[2])
            attr = words[3].lower()
            value = ValueCondition._parse_value(words[5])
            if attr.lower() in ['demand']:
                value = to_si(self.inp_units, value, HydParam.Demand)
            elif attr.lower() in ['head', 'level']:
                value = to_si(self.inp_units, value, HydParam.HydraulicHead)
            elif attr.lower() in ['flow']:
                value = to_si(self.inp_units, value, HydParam.Flow)
            elif attr.lower() in ['pressure']:
                value = to_si(self.inp_units, value, HydParam.Pressure)
            elif attr.lower() in ['setting']:
                if isinstance(link, Valve):
                    if link.valve_type.upper() in ['PRV', 'PBV', 'PSV']:
                        value = to_si(self.inp_units, value, HydParam.Pressure)
                    elif link.valve_type.upper() in ['FCV']:
                        value = to_si(self.inp_units, value, HydParam.Flow)
            then_acts.append(ControlAction(link, attr, value))
        else_acts = []
        for act in self._else_clauses:
            words = act.strip().split()
            if len(words) < 6:
                # TODO: raise error
                pass
            link = model.get_link(words[2])
            attr = words[3].lower()
            value = ValueCondition._parse_value(words[5])
            if attr.lower() in ['demand']:
                value = to_si(self.inp_units, value, HydParam.Demand)
            elif attr.lower() in ['head', 'level']:
                value = to_si(self.inp_units, value, HydParam.HydraulicHead)
            elif attr.lower() in ['flow']:
                value = to_si(self.inp_units, value, HydParam.Flow)
            elif attr.lower() in ['pressure']:
                value = to_si(self.inp_units, value, HydParam.Pressure)
            elif attr.lower() in ['setting']:
                if isinstance(link, Valve):
                    if link.valve_type.upper() in ['PRV', 'PBV', 'PSV']:
                        value = to_si(self.inp_units, value, HydParam.Pressure)
                    elif link.valve_type.upper() in ['FCV']:
                        value = to_si(self.inp_units, value, HydParam.Flow)
            else_acts.append(ControlAction(link, attr, value))
        return Rule(final_condition, then_acts, else_acts, priority=self.priority, name=self.ruleID)


class BinFile(object):
    """EPANET binary output file reader.
    
    This class provides read functionality for EPANET binary output files.
    
    Parameters
    ----------
    results_type : list of ResultType, optional
        This parameter is *only* active when using a subclass of the BinFile that implements
        a custom reader or writer, by default None. If None, then all results will be saved (node quality, 
        demand, link flow, etc.). Otherwise, a list of result types can be passed to limit the memory used.
    network : bool, optional
        Save a new WaterNetworkModel from the description in the output binary file, by default None. Certain
        elements may be missing, such as patterns and curves, if this is done.
    energy : bool, optional
        Save the pump energy results, by default False.
    statistics : bool, optional
        Save the statistics lines (different from the stats flag in the inp file) that are
        automatically calculated regarding hydraulic conditions, by default False.
    convert_status : bool, optional
        Convert the EPANET link status (8 values) to simpler WNTR status (3 values), by default True. 
        When this is done, the encoded-cause status values are converted simple stat
        values, instead.

    
    Returns
    -------
    SimulationResults
        A WNTR results object will be created and added to the instance after read.

    """
    def __init__(self, result_types=None, network=False, energy=False, statistics=False,
                 convert_status=True):
        if os.name in ['nt', 'dos'] or sys.platform in ['darwin']:
            self.ftype = '=f4'
        else:
            self.ftype = '=f4'
        self.idlen = 32
        self.convert_status = convert_status
        self.hydraulic_id = None
        self.quality_id = None
        self.node_names = None
        self.link_names = None
        self.report_times = None
        self.flow_units = None
        self.pres_units = None
        self.mass_units = None
        self.quality_type = None
        self.num_nodes = None
        self.num_tanks = None
        self.num_links = None
        self.num_pumps = None
        self.num_valves = None
        self.report_start = None
        self.report_step = None
        self.duration = None
        self.chemical = None
        self.chem_units = None
        self.inp_file = None
        self.report_file = None
        self.results = wntr.sim.SimulationResults()
        if result_types is None:
            self.items = [ member for name, member in ResultType.__members__.items() ]
        else:
            self.items = result_types
        self.create_network = network
        self.keep_energy = energy
        self.keep_statistics = statistics

    def _get_time(self, t):
        s = int(t)
        h = int(s/3600)
        s -= h*3600
        m = int(s/60)
        s -= m*60
        s = int(s)
        return '{:02}:{:02}:{:02}'.format(h, m, s)

    def save_network_desc_line(self, element, values):
        """Save network description meta-data and element characteristics.

        This method, by default, does nothing. It is available to be overloaded, but the
        core implementation assumes that an INP file exists that will have a better,
        human readable network description.

        Parameters
        ----------
        element : str
            The information being saved
        values : numpy.array
            The values that go with the information

        """
        pass

    def save_energy_line(self, pump_idx, pump_name, values):
        """Save pump energy from the output file.

        This method, by default, does nothing. It is available to be overloaded
        in order to save information for pump energy calculations.

        Parameters
        ----------
        pump_idx : int
            the pump index
        pump_name : str
            the pump name
        values : numpy.array
            the values to save
			
        """
        pass

    def finalize_save(self, good_read, sim_warnings):
        """Post-process data before writing results.
        
        This method, by default, does nothing. It is available to be overloaded 
        in order to post process data.
        
        Parameters
        ----------
        good_read : bool
            was the full file read correctly
        sim_warnings : int
            were there warnings issued during the simulation
			
        """
        pass

#    @run_lineprofile()
    def read(self, filename, convergence_error=False, darcy_weisbach=False, convert=True):
        """Read a binary file and create a results object.

        Parameters
        ----------
        filename : str
            An EPANET BIN output file
        convergence_error: bool (optional)
            If convergence_error is True, an error will be raised if the
            simulation does not converge. If convergence_error is False, partial results are returned, 
            a warning will be issued, and results.error_code will be set to 0
            if the simulation does not converge.  Default = False.

        Returns
        -------
        object
            returns a WaterNetworkResults object    
        """
        self.results = wntr.sim.SimulationResults()
        
        logger.debug('Read binary EPANET data from %s',filename)
        dt_str = 'u1'  #.format(self.idlen)
        with open(filename, 'rb') as fin:
            ftype = self.ftype
            idlen = self.idlen
            logger.debug('... read prolog information ...')
            prolog = np.fromfile(fin, dtype=np.int32, count=15)
            magic1 = prolog[0]
            version = prolog[1]
            nnodes = prolog[2]
            ntanks = prolog[3]
            nlinks = prolog[4]
            npumps = prolog[5]
            nvalve = prolog[6]
            wqopt = QualType(prolog[7])
            srctrace = prolog[8]
            flowunits = FlowUnits(prolog[9])
            presunits = PressureUnits(prolog[10])
            statsflag = StatisticsType(prolog[11])
            reportstart = prolog[12]
            reportstep = prolog[13]
            duration = prolog[14]
            logger.debug('EPANET/Toolkit version %d',version)
            logger.debug('Nodes: %d; Tanks/Resrv: %d Links: %d; Pumps: %d; Valves: %d',
                         nnodes, ntanks, nlinks, npumps, nvalve)
            logger.debug('WQ opt: %s; Trace Node: %s; Flow Units %s; Pressure Units %s',
                         wqopt, srctrace, flowunits, presunits)
            logger.debug('Statistics: %s; Report Start %d, step %d; Duration=%d sec',
                         statsflag, reportstart, reportstep, duration)

            # Ignore the title lines
            np.fromfile(fin, dtype=np.uint8, count=240)
            inpfile = np.fromfile(fin, dtype=np.uint8, count=260)
            rptfile = np.fromfile(fin, dtype=np.uint8, count=260)
            chemical = bytes(np.fromfile(fin, dtype=dt_str, count=self.idlen)[:]).decode(sys_default_enc)
#            wqunits = ''.join([chr(f) for f in np.fromfile(fin, dtype=np.uint8, count=idlen) if f!=0 ])
            wqunits = bytes(np.fromfile(fin, dtype=dt_str, count=self.idlen)[:]).decode(sys_default_enc)
            mass = wqunits.split('/',1)[0]
            if mass in ['mg', 'ug', u'mg', u'ug']:
                massunits = MassUnits[mass]
            else:
                massunits = MassUnits.mg            
            self.flow_units = flowunits
            self.pres_units = presunits
            self.quality_type = wqopt
            self.mass_units = massunits
            self.num_nodes = nnodes
            self.num_tanks = ntanks
            self.num_links = nlinks
            self.num_pumps = npumps
            self.num_valves = nvalve
            self.report_start = reportstart
            self.report_step = reportstep
            self.duration = duration
            self.chemical = chemical
            self.chem_units = wqunits
            self.inp_file = inpfile
            self.report_file = rptfile
            nodenames = []
            linknames = []
            nodenames = [bytes(np.fromfile(fin, dtype=dt_str, count=self.idlen)).decode(sys_default_enc).replace('\x00','') for _ in range(nnodes)] 
            linknames = [bytes(np.fromfile(fin, dtype=dt_str, count=self.idlen)).decode(sys_default_enc).replace('\x00','') for _ in range(nlinks)] 
            self.node_names = np.array(nodenames)
            self.link_names = np.array(linknames)
            linkstart = np.array(np.fromfile(fin, dtype=np.int32, count=nlinks), dtype=int)
            linkend = np.array(np.fromfile(fin, dtype=np.int32, count=nlinks), dtype=int)
            linktype = np.fromfile(fin, dtype=np.int32, count=nlinks)
            tankidxs = np.fromfile(fin, dtype=np.int32, count=ntanks)
            tankarea = np.fromfile(fin, dtype=np.dtype(ftype), count=ntanks)
            elevation = np.fromfile(fin, dtype=np.dtype(ftype), count=nnodes)
            linklen = np.fromfile(fin, dtype=np.dtype(ftype), count=nlinks)
            diameter = np.fromfile(fin, dtype=np.dtype(ftype), count=nlinks)
            """
            self.save_network_desc_line('link_start', linkstart)
            self.save_network_desc_line('link_end', linkend)
            self.save_network_desc_line('link_type', linktype)
            self.save_network_desc_line('tank_node_index', tankidxs)
            self.save_network_desc_line('tank_area', tankarea)
            self.save_network_desc_line('node_elevation', elevation)
            self.save_network_desc_line('link_length', linklen)
            self.save_network_desc_line('link_diameter', diameter)
            """
            logger.debug('... read energy data ...')
            for i in range(npumps):
                pidx = int(np.fromfile(fin,dtype=np.int32, count=1))
                energy = np.fromfile(fin, dtype=np.dtype(ftype), count=6)
                self.save_energy_line(pidx, linknames[pidx-1], energy)
            peakenergy = np.fromfile(fin, dtype=np.dtype(ftype), count=1)
            self.peak_energy = peakenergy

            logger.debug('... read EP simulation data ...')
            reporttimes = np.arange(reportstart, duration+reportstep-(duration%reportstep), reportstep)
            nrptsteps = len(reporttimes)
            statsN = nrptsteps
            if statsflag in [StatisticsType.Maximum, StatisticsType.Minimum, StatisticsType.Range]:
                nrptsteps = 1
                reporttimes = [reportstart + reportstep]
            self.num_periods = nrptsteps
            self.report_times = reporttimes

            # set up results metadata dictionary
            """
            if wqopt == QualType.Age:
                self.results.meta['quality_mode'] = 'AGE'
                self.results.meta['quality_units'] = 's'
            elif wqopt == QualType.Trace:
                self.results.meta['quality_mode'] = 'TRACE'
                self.results.meta['quality_units'] = '%'
                self.results.meta['quality_trace'] = srctrace
            elif wqopt == QualType.Chem:
                self.results.meta['quality_mode'] = 'CHEMICAL'
                self.results.meta['quality_units'] = wqunits
                self.results.meta['quality_chem'] = chemical
            self.results.time = reporttimes
            self.save_network_desc_line('report_times', reporttimes)
            self.save_network_desc_line('node_elevation', pd.Series(data=elevation, index=nodenames))
            self.save_network_desc_line('link_length', pd.Series(data=linklen, index=linknames))
            self.save_network_desc_line('link_diameter', pd.Series(data=diameter, index=linknames))
            self.save_network_desc_line('stats_mode', statsflag)
            self.save_network_desc_line('stats_N', statsN)
            nodetypes = np.array(['Junction']*self.num_nodes, dtype='|S10')
            nodetypes[tankidxs-1] = 'Tank'
            nodetypes[tankidxs[tankarea==0]-1] = 'Reservoir'
            linktypes = np.array(['Pipe']*self.num_links)
            linktypes[ linktype == EN.PUMP ] = 'Pump'
            linktypes[ linktype > EN.PUMP ] = 'Valve'
            self.save_network_desc_line('link_type', pd.Series(data=linktypes, index=linknames, copy=True))
            linktypes[ linktype == EN.CVPIPE ] = 'CV'
            linktypes[ linktype == EN.FCV ] = 'FCV'
            linktypes[ linktype == EN.PRV ] = 'PRV'
            linktypes[ linktype == EN.PSV ] = 'PSV'
            linktypes[ linktype == EN.PBV ] = 'PBV'
            linktypes[ linktype == EN.TCV ] = 'TCV'
            linktypes[ linktype == EN.GPV ] = 'GPV'
            self.save_network_desc_line('link_subtype', pd.Series(data=linktypes, index=linknames, copy=True))
            self.save_network_desc_line('node_type', pd.Series(data=nodetypes, index=nodenames, copy=True))
            self.save_network_desc_line('node_names', np.array(nodenames, dtype=str))
            self.save_network_desc_line('link_names', np.array(linknames, dtype=str))
            names = np.array(nodenames, dtype=str)
            self.save_network_desc_line('link_start', pd.Series(data=names[linkstart-1], index=linknames, copy=True))
            self.save_network_desc_line('link_end', pd.Series(data=names[linkend-1], index=linknames, copy=True))
            """
            
#           type_list = 4*nnodes*['node'] + 8*nlinks*['link']
            name_list = nodenames*4 + linknames*8
            valuetype = nnodes*['demand']+nnodes*['head']+nnodes*['pressure']+nnodes*['quality'] + nlinks*['flow']+nlinks*['velocity']+nlinks*['headloss']+nlinks*['linkquality']+nlinks*['linkstatus']+nlinks*['linksetting']+nlinks*['reactionrate']+nlinks*['frictionfactor']
            
#           tuples = zip(type_list, valuetype, name_list)
            tuples = list(zip(valuetype, name_list))
#                tuples = [(valuetype[i], v) for i, v in enumerate(name_list)]
            index = pd.MultiIndex.from_tuples(tuples, names=['value','name'])      
            
            try:
                data = np.fromfile(fin, dtype = np.dtype(ftype), count = (4*nnodes+8*nlinks)*nrptsteps)
            except Exception as e:
                logger.exception('Failed to process file: %s', e)
                
            N = int(np.floor(len(data)/(4*nnodes+8*nlinks)))
            if N < nrptsteps:
                t = reporttimes[N]
                if convergence_error:
                    logger.error('Simulation did not converge at time ' + self._get_time(t) + '.')
                    raise RuntimeError('Simulation did not converge at time ' + self._get_time(t) + '.')
                else:
                    data = data[0:N*(4*nnodes+8*nlinks)]
                    data = np.reshape(data, (N, (4*nnodes+8*nlinks)))
                    reporttimes = reporttimes[0:N]
                    warnings.warn('Simulation did not converge at time ' + self._get_time(t) + '.')
                    self.results.error_code = wntr.sim.results.ResultsStatus.error
            else:
                data = np.reshape(data, (nrptsteps, (4*nnodes+8*nlinks)))
                self.results.error_code = None

            df = pd.DataFrame(data.transpose(), index =index, columns = reporttimes)
            df = df.transpose()
            
            self.results.node = {}
            self.results.link = {}
            self.results.network_name = self.inp_file
            
            if convert:
                # Node Results
                self.results.node['demand'] = HydParam.Demand._to_si(self.flow_units, df['demand'])
                self.results.node['head'] = HydParam.HydraulicHead._to_si(self.flow_units, df['head'])
                self.results.node['pressure'] = HydParam.Pressure._to_si(self.flow_units, df['pressure'])
        
                # Water Quality Results (node and link)
                if self.quality_type is QualType.Chem:
                    self.results.node['quality'] = QualParam.Concentration._to_si(self.flow_units, df['quality'], mass_units=self.mass_units)
                    self.results.link['quality'] = QualParam.Concentration._to_si(self.flow_units, df['linkquality'], mass_units=self.mass_units)
                elif self.quality_type is QualType.Age:
                    self.results.node['quality'] = QualParam.WaterAge._to_si(self.flow_units, df['quality'], mass_units=self.mass_units)
                    self.results.link['quality'] = QualParam.WaterAge._to_si(self.flow_units, df['linkquality'], mass_units=self.mass_units)
                else:
                    self.results.node['quality'] = df['quality']
                    self.results.link['quality'] = df['linkquality']
        
                # Link Results
                self.results.link['flowrate'] = HydParam.Flow._to_si(self.flow_units, df['flow'])
                self.results.link['velocity'] = HydParam.Velocity._to_si(self.flow_units, df['velocity'])
                
                headloss = np.array(df['headloss'])
                headloss[:, linktype < 2] = to_si(self.flow_units, headloss[:, linktype < 2], HydParam.HeadLoss) # Pipe or CV
                headloss[:, linktype >= 2] = to_si(self.flow_units, headloss[:, linktype >= 2], HydParam.Length) # Pump or Valve
                self.results.link["headloss"] = pd.DataFrame(data=headloss, columns=linknames, index=reporttimes)
        
                status = np.array(df['linkstatus'])
                if self.convert_status:
                    status[status <= 2] = 0
                    status[status == 3] = 1
                    status[status >= 5] = 1
                    status[status == 4] = 2
                self.results.link['status'] = pd.DataFrame(data=status, columns=linknames, index=reporttimes)
                
                setting = np.array(df['linksetting'])
                # pump setting is relative speed (unitless)
                setting[:, linktype == EN.PIPE] = to_si(self.flow_units, setting[:, linktype == EN.PIPE], HydParam.RoughnessCoeff, 
                                                darcy_weisbach=darcy_weisbach)
                setting[:, linktype == EN.PRV] = to_si(self.flow_units, setting[:, linktype == EN.PRV], HydParam.Pressure)
                setting[:, linktype == EN.PSV] = to_si(self.flow_units, setting[:, linktype == EN.PSV], HydParam.Pressure)
                setting[:, linktype == EN.PBV] = to_si(self.flow_units, setting[:, linktype == EN.PBV], HydParam.Pressure)
                setting[:, linktype == EN.FCV] = to_si(self.flow_units, setting[:, linktype == EN.FCV], HydParam.Flow)
                self.results.link['setting'] = pd.DataFrame(data=setting, columns=linknames, index=reporttimes)
                
                self.results.link['friction_factor'] = df['frictionfactor']
                self.results.link['reaction_rate'] = QualParam.ReactionRate._to_si(self.flow_units, df['reactionrate'],self.mass_units) 
            else:
                self.results.node['demand'] = df['demand']
                self.results.node['head'] = df['head']
                self.results.node['pressure'] = df['pressure']
                self.results.node['quality'] = df['quality']
                
                self.results.link['flowrate'] = df['flow']
                self.results.link['headloss'] = df['headloss']
                self.results.link['velocity'] = df['velocity']
                self.results.link['quality'] = df['linkquality']
                self.results.link['status'] = df['linkstatus']
                self.results.link['setting'] = df['linksetting']
                self.results.link['friction_factor'] = df['frictionfactor']
                self.results.link['reaction_rate'] = df['reactionrate']
            
            logger.debug('... read epilog ...')
            # Read the averages and then the number of periods for checks
            averages = np.fromfile(fin, dtype=np.dtype(ftype), count=4)
            self.averages = averages
            np.fromfile(fin, dtype=np.int32, count=1)
            warnflag = np.fromfile(fin, dtype=np.int32, count=1)
            magic2 = np.fromfile(fin, dtype=np.int32, count=1)
            if magic1 != magic2:
                logger.critical('The magic number did not match -- binary incomplete or incorrectly read. If you believe this file IS complete, please try a different float type. Current type is "%s"',ftype)
            #print numperiods, warnflag, magic
            if warnflag != 0:
                logger.warning('Warnings were issued during simulation')
        self.finalize_save(magic1==magic2, warnflag)
        
        return self.results


class NoSectionError(Exception):
    pass


class _InpFileDifferHelper(object):  # pragma: no cover
    def __init__(self, f):
        """
        Parameters
        ----------
        f: str
        """
        self._f = open(f, 'r')
        self._num_lines = len(self._f.readlines())
        self._end = self._f.tell()
        self._f.seek(0)

    @property
    def f(self):
        return self._f

    def iter(self, start=0, stop=None, skip_section_headings=True):
        if stop is None:
            stop = self._end
        f = self.f
        f.seek(start)
        while f.tell() != stop:
            loc = f.tell()
            line = f.readline()
            if line.startswith(';'):
                continue
            if skip_section_headings:
                if line.startswith('['):
                    continue
            if len(line.split()) == 0:
                continue
            line = line.split(';')[0]
            yield loc, line

    def get_section(self, sec):
        """
        Parameters
        ----------
        sec: str
            The section

        Returns
        -------
        start: int
            The starting point in the file for sec
        end: int
            The ending point in the file for sec
			
        """
        start = None
        end = None
        in_sec = False
        for loc, line in self.iter(0, None, skip_section_headings=False):
            line = line.split(';')[0]
            if sec in line:
                start = loc
                in_sec = True
            elif '[' in line:
                if in_sec:
                    end = loc
                    in_sec = False
                    break
        if start is None:
            raise NoSectionError('Could not find section ' + sec)
        if end is None:
            end = self._end
        return start, end

    def contains_section(self, sec):
        """
        Parameters
        ----------
        sec: str
        """
        try:
            self.get_section(sec)
            return True
        except NoSectionError:
            return False


def _convert_line(line):  # pragma: no cover
    """
    Parameters
    ----------
    line: str

    Returns
    -------
    list
	
    """
    line = line.upper().split()
    tmp = []
    for i in line:
        if '.' in i:
            try:
                tmp.append(float(i))
            except:
                tmp.append(i)
        else:
            try:
                tmp.append(int(i))
            except:
                tmp.append(i)
    return tmp


def _compare_lines(line1, line2, tol=1e-14):  # pragma: no cover
    """
    Parameters
    ----------
    line1: list of str
    line2: list of str

    Returns
    -------
    bool
	
    """
    if len(line1) != len(line2):
        return False

    for i, a in enumerate(line1):
        b = line2[i]
        if isinstance(a, (int, float)):
            if a != b:
                return False
        elif isinstance(a, int) and isinstance(b, int):
            if a != b:
                return False
        elif isinstance(a, (int, float)) and isinstance(b, (int, float)):
            if abs(a - b) > tol:
                return False
        else:
            if a != b:
                return False

    return True


def _clean_line(wn, sec, line):  # pragma: no cover
    """
    Parameters
    ----------
    wn: wntr.network.WaterNetworkModel
    sec: str
    line: list of str

    Returns
    -------
    new_list: list of str
	
    """
    if sec == '[JUNCTIONS]':
        if len(line) == 4:
            other = wn.options.hydraulic.pattern
            if other is None:
                other = 1
            if isinstance(line[3], int) and isinstance(other, int):
                other = int(other)
            if line[3] == other:
                return line[:3]

    return line


def _read_control_line(line, wn, flow_units, control_name):
    """
    Parameters
    ----------
    line: str
    wn: wntr.network.WaterNetworkModel
    flow_units: str
    control_name: str

    Returns
    -------
    control_obj: Control
	
    """
    line = line.split(';')[0]
    current = line.split()
    if current == []:
        return
    link_name = current[1]
    link = wn.get_link(link_name)
    if current[5].upper() != 'TIME' and current[5].upper() != 'CLOCKTIME':
        node_name = current[5]
    current = [i.upper() for i in current]
    current[1] = link_name # don't capitalize the link name

    # Create the control action object

    status = current[2].upper()
    if status == 'OPEN' or status == 'OPENED' or status == 'CLOSED' or status == 'ACTIVE':
        setting = LinkStatus[status].value
        action_obj = wntr.network.ControlAction(link, 'status', setting)
    else:
        if isinstance(link, wntr.network.Pump):
            action_obj = wntr.network.ControlAction(link, 'base_speed', float(current[2]))
        elif isinstance(link, wntr.network.Valve):
            if link.valve_type == 'PRV' or link.valve_type == 'PSV' or link.valve_type == 'PBV':
                setting = to_si(flow_units, float(current[2]), HydParam.Pressure)
            elif link.valve_type == 'FCV':
                setting = to_si(flow_units, float(current[2]), HydParam.Flow)
            elif link.valve_type == 'TCV':
                setting = float(current[2])
            elif link.valve_type == 'GPV':
                setting = current[2]
            else:
                raise ValueError('Unrecognized valve type {0} while parsing control {1}'.format(link.valve_type, line))
            action_obj = wntr.network.ControlAction(link, 'setting', setting)
        else:
            raise RuntimeError(('Links of type {0} can only have controls that change\n'.format(type(link))+
                                'the link status. Control: {0}'.format(line)))

    # Create the control object
    #control_count += 1
    #control_name = 'control '+str(control_count)
    if 'TIME' not in current and 'CLOCKTIME' not in current:
        threshold = None
        if 'IF' in current:
            node = wn.get_node(node_name)
            if current[6] == 'ABOVE':
                oper = np.greater
            elif current[6] == 'BELOW':
                oper = np.less
            else:
                raise RuntimeError("The following control is not recognized: " + line)
            # OKAY - we are adding in the elevation. This is A PROBLEM
            # IN THE INP WRITER. Now that we know, we can fix it, but
            # if this changes, it will affect multiple pieces, just an
            # FYI.
            if node.node_type == 'Junction':
                threshold = to_si(flow_units,
                                  float(current[7]), HydParam.Pressure)# + node.elevation
                control_obj = Control._conditional_control(node, 'pressure', oper, threshold, action_obj, control_name)
            elif node.node_type == 'Tank':
                threshold = to_si(flow_units, 
                                  float(current[7]), HydParam.HydraulicHead)# + node.elevation
                control_obj = Control._conditional_control(node, 'level', oper, threshold, action_obj, control_name)
        else:
            raise RuntimeError("The following control is not recognized: " + line)
#                control_name = ''
#                for i in range(len(current)-1):
#                    control_name = control_name + '/' + current[i]
#                control_name = control_name + '/' + str(round(threshold, 2))
    else:
        if 'CLOCKTIME' not in current:  # at time
            if 'TIME' not in current:
                raise ValueError('Unrecognized line in inp file: {0}'.format(line))

            if ':' in current[5]:
                run_at_time = int(_str_time_to_sec(current[5]))
            else:
                run_at_time = int(float(current[5])*3600)
            control_obj = Control._time_control(wn, run_at_time, 'SIM_TIME', False, action_obj, control_name)
#                    control_name = ''
#                    for i in range(len(current)-1):
#                        control_name = control_name + '/' + current[i]
#                    control_name = control_name + '/' + str(run_at_time)
        else:  # at clocktime
            if len(current) < 7:
                if ':' in current[5]:
                    run_at_time = int(_str_time_to_sec(current[5]))
                else:
                    run_at_time = int(float(current[5])*3600)
            else:
                run_at_time = int(_clock_time_to_sec(current[5], current[6]))
            control_obj = Control._time_control(wn, run_at_time, 'CLOCK_TIME', True, action_obj, control_name)
#                    control_name = ''
#                    for i in range(len(current)-1):
#                        control_name = control_name + '/' + current[i]
#                    control_name = control_name + '/' + str(run_at_time)
    return control_obj


def _diff_inp_files(file1, file2=None, float_tol=1e-8, max_diff_lines_per_section=5, 
                    htmldiff_file='diff.html'):   # pragma: no cover
    """
    Parameters
    ----------
    file1: str
    file2: str
    float_tol: float
    max_diff_lines_per_section: int
    htmldiff_file: str
    """
    wn = InpFile().read(file1)
    f1 = _InpFileDifferHelper(file1)
    if file2 is None:
        file2 = 'temp.inp'
        wn.write_inpfile(file2)
    f2 = _InpFileDifferHelper(file2)

    different_lines_1 = []
    different_lines_2 = []
    n = 0
    
    for section in _INP_SECTIONS:
        if not f1.contains_section(section):
            if f2.contains_section(section):
                print('\tfile1 does not contain section {0} but file2 does.'.format(section))
            continue
        start1, stop1 = f1.get_section(section)
        start2, stop2 = f2.get_section(section)

        if section == '[PATTERNS]':
            new_lines_1 = []
            new_lines_2 = []
            label = None
            tmp_line = None
            tmp_loc = None
            for loc1, line1 in f1.iter(start1, stop1):
                tmp_label = line1.split()[0]
                if tmp_label != label:
                    if label is not None:
                        new_lines_1.append((tmp_loc, tmp_line))
                    tmp_loc = loc1
                    tmp_line = line1
                    label = tmp_label
                else:
                    tmp_line += " " + " ".join(line1.split()[1:])
            if tmp_line is not None:
                new_lines_1.append((tmp_loc, tmp_line))
            label = None
            tmp_line = None
            tmp_loc = None
            for loc2, line2 in f2.iter(start2, stop2):
                tmp_label = line2.split()[0]
                if tmp_label != label:
                    if label is not None:
                        new_lines_2.append((tmp_loc, tmp_line))
                    tmp_loc = loc2
                    tmp_line = line2
                    label = tmp_label
                else:
                    tmp_line += " " + " ".join(line2.split()[1:])
            if tmp_line is not None:
                new_lines_2.append((tmp_loc, tmp_line))
        else:
            new_lines_1 = list(f1.iter(start1, stop1))
            new_lines_2 = list(f2.iter(start2, stop2))

        different_lines_1.append(section)
        different_lines_2.append(section)

        if len(new_lines_1) != len(new_lines_2):
            assert len(different_lines_1) == len(different_lines_2)
            n1 = 0
            n2 = 0
            for loc1, line1 in new_lines_1:
                different_lines_1.append(line1)
                n1 += 1
            for loc2, line2 in new_lines_2:
                different_lines_2.append(line2)
                n2 += 1
            if n1 > n2:
                n = n1 - n2
                for i in range(n):
                    different_lines_2.append("")
            elif n2 > n1:
                n = n2 - n1
                for i in range(n):
                    different_lines_1.append("")
            else:
                raise RuntimeError('Unexpected')
            continue
        
        section_line_counter = 0
        f2_iter = iter(new_lines_2)
        for loc1, line1 in new_lines_1:
            orig_line_1 = line1
            loc2, line2 = next(f2_iter)
            orig_line_2 = line2
            line1 = _convert_line(line1)
            line2 = _convert_line(line2)
            line1 = _clean_line(wn, section, line1)
            line2 = _clean_line(wn, section, line2)
            if not _compare_lines(line1, line2, tol=float_tol):
                if section_line_counter < max_diff_lines_per_section:
                    section_line_counter = section_line_counter+1
                else:
                    break
                different_lines_1.append(orig_line_1)
                different_lines_2.append(orig_line_2)
    
    if len(different_lines_1) < 200: # If lines < 200 use difflib
        differ = difflib.HtmlDiff()
        html_diff = differ.make_file(different_lines_1, different_lines_2)
    else: # otherwise, create a simple html file
        differ_df = pd.DataFrame([different_lines_1, different_lines_2], 
                           index=[file1, file2]).transpose()
        html_diff = differ_df.to_html()
        
    g = open(htmldiff_file, 'w')
    g.write(html_diff)
    g.close()
    
    return n
<|MERGE_RESOLUTION|>--- conflicted
+++ resolved
@@ -248,13 +248,8 @@
 
         Returns
         -------
-<<<<<<< HEAD
-        WaterNetworkModel
-            A water network model object
-=======
         tuple
             A tuple of two elements: a dictionary (OrderedDict) of sections, and a list of top comments
->>>>>>> f2b08fcc
 
         """
         if not isinstance(inp_files, list):
