--- conflicted
+++ resolved
@@ -660,8 +660,6 @@
         # nnames.sort()
         for tank_name in nnames:
             tank = wn.nodes[tank_name]
-            if tank.init_level < tank.min_level:
-                tank.init_level = tank.min_level
             E = {'name': tank_name,
                  'elev': from_si(self.flow_units, tank.elevation, HydParam.Elevation),
                  'initlev': from_si(self.flow_units, tank.init_level, HydParam.HydraulicHead),
@@ -679,8 +677,6 @@
                     E['overflow'] = 'YES'
                     if tank.vol_curve is None:
                         E['curve'] = '*'
-            if E['initlev'] > E['maxlev']:
-                E['initlev'] = E['maxlev']
             f.write(_TANK_ENTRY.format(**E).encode('ascii'))
         f.write('\n'.encode('ascii'))
 
@@ -1157,19 +1153,13 @@
     def _read_controls(self):
         control_count = 0
         for lnum, line in self.sections['[CONTROLS]']:
-<<<<<<< HEAD
-=======
-
->>>>>>> 60ed80e6
+
             control_count += 1
             control_name = 'control '+str(control_count)
             
             control_obj = _read_control_line(line, self.wn, self.flow_units, control_name)
             if control_obj is None:
-<<<<<<< HEAD
-=======
                 control_count -= 1 # control was not found 
->>>>>>> 60ed80e6
                 continue
             
             if control_name in self.wn.control_name_list:
