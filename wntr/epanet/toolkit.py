"""
The wntr.epanet.toolkit module is a Python extensions for the EPANET 
Programmers Toolkit DLLs.

.. rubric:: Contents

.. autosummary::

    runepanet
    ENepanet
    EpanetException
    ENgetwarning

"""
import ctypes
import os
import os.path
import platform
import sys
from ctypes import byref

from pkg_resources import resource_filename
<<<<<<< HEAD

epanet_toolkit = "wntr.epanet.toolkit"

=======

epanet_toolkit = "wntr.epanet.toolkit"

>>>>>>> 60ed80e6
if os.name in ["nt", "dos"]:
    libepanet = resource_filename(__name__, "Windows/epanet2.dll")
elif sys.platform in ["darwin"]:
    libepanet = resource_filename(__name__, "Darwin/libepanet.dylib")
else:
    libepanet = resource_filename(__name__, "Linux/libepanet2.so")

import logging

logger = logging.getLogger(__name__)

# import warnings


class EpanetException(Exception):
    pass


def ENgetwarning(code, sec=-1):
    if sec >= 0:
        hours = int(sec / 3600.0)
        sec -= hours * 3600
        mm = int(sec / 60.0)
        sec -= mm * 60
        header = "At %3d:%.2d:%.2d, " % (hours, mm, sec)
    else:
        header = ""
    if code == 1:
        return (
            header
            + "System hydraulically unbalanced - convergence to a hydraulic solution was not achieved in the allowed number of trials"
        )
    elif code == 2:
        return (
            header
            + "System may be hydraulically unstable - hydraulic convergence was only achieved after the status of all links was held fixed"
        )
    elif code == 3:
        return (
            header
            + "System disconnected - one or more nodes with positive demands were disconnected for all supply sources"
        )
    elif code == 4:
        return (
            header
            + "Pumps cannot deliver enough flow or head - one or more pumps were forced to either shut down (due to insufficient head) or operate beyond the maximum rated flow"
        )
    elif code == 5:
        return (
            header
            + "Vavles cannot deliver enough flow - one or more flow control valves could not deliver the required flow even when fully open"
        )
    elif code == 6:
        return (
            header
            + "System has negative pressures - negative pressures occurred at one or more junctions with positive demand"
        )
    else:
        return header + "Unknown warning: %d" % code


def runepanet(inpfile, rptfile=None, binfile=None):
    """Run an EPANET command-line simulation
    
    Parameters
    ----------
    inpfile : str
        The input file name

    """
    file_prefix, file_ext = os.path.splitext(inpfile)
    if rptfile is None:
        rptfile = file_prefix + ".rpt"
    if binfile is None:
        binfile = file_prefix + ".bin"
    
    enData = ENepanet()
<<<<<<< HEAD
    rptfile = file_prefix + ".rpt"
    outfile = file_prefix + ".bin"
    enData.ENopen(inpfile, rptfile, outfile)
=======
    enData.ENopen(inpfile, rptfile, binfile)
>>>>>>> 60ed80e6
    enData.ENsolveH()
    enData.ENsolveQ()
    try:
        enData.ENreport()
    except:
        pass
    enData.ENclose()


class ENepanet:
    """Wrapper class to load the EPANET DLL object, then perform operations on
    the EPANET object that is created when a file is loaded.

    Parameters
    ----------
    inpfile : str
        Input file to use
    rptfile : str
        Output file to report to
    binfile : str
        Results file to generate
    version : float
        EPANET version to use (either 2.0 or 2.2)
    
    """

    ENlib = None
    """The variable that holds the ctypes Library object"""

    errcode = 0
    """Return code from the EPANET library functions"""

    errcodelist = []
    cur_time = 0

    Warnflag = False
    """A warning occurred at some point during EPANET execution"""

    Errflag = False
    """A fatal error occurred at some point during EPANET execution"""

    inpfile = "temp.inp"
    """The name of the EPANET input file"""

    rptfile = "temp.rpt"
    """The report file to generate"""

    binfile = "temp.bin"
    """The optional binary output file"""

    fileLoaded = False

    def __init__(self, inpfile="", rptfile="", binfile="", version=2.2):

        self.inpfile = inpfile
        self.rptfile = rptfile
        self.binfile = binfile

        if float(version) == 2.0:
            libnames = ["epanet2_x86", "epanet2", "epanet"]
            if "64" in platform.machine():
                libnames.insert(0, "epanet2_amd64")
        elif float(version) == 2.2:
            libnames = ["epanet22", "epanet22_win32"]
            if "64" in platform.machine():
                libnames.insert(0, "epanet22_amd64")
        for lib in libnames:
            try:
                if os.name in ["nt", "dos"]:
<<<<<<< HEAD
                    libepanet = resource_filename(epanet_toolkit, "Windows/%s.dll" % lib)
                    self.ENlib = ctypes.windll.LoadLibrary(libepanet)
                elif sys.platform in ["darwin"]:
                    libepanet = resource_filename(epanet_toolkit, "Darwin/lib%s.dylib" % lib)
                    self.ENlib = ctypes.cdll.LoadLibrary(libepanet)
                else:
                    libepanet = resource_filename(epanet_toolkit, "Linux/lib%s.so" % lib)
=======
                    libepanet = resource_filename(
                        epanet_toolkit, "Windows/%s.dll" % lib
                    )
                    self.ENlib = ctypes.windll.LoadLibrary(libepanet)
                elif sys.platform in ["darwin"]:
                    libepanet = resource_filename(
                        epanet_toolkit, "Darwin/lib%s.dylib" % lib
                    )
                    self.ENlib = ctypes.cdll.LoadLibrary(libepanet)
                else:
                    libepanet = resource_filename(
                        epanet_toolkit, "Linux/lib%s.so" % lib
                    )
>>>>>>> 60ed80e6
                    self.ENlib = ctypes.cdll.LoadLibrary(libepanet)
                return  # OK!
            except Exception as E1:
                if lib == libnames[-1]:
                    raise E1
                pass
        return

    def isOpen(self):
        """Checks to see if the file is open"""
        return self.fileLoaded

    def _error(self):
        """Print the error text the corresponds to the error code returned"""
        if not self.errcode:
            return
        # errtxt = self.ENlib.ENgeterror(self.errcode)
        logger.error("EPANET error: %d", self.errcode)
        if self.errcode >= 100:
            self.Errflag = True
            self.errcodelist.append(self.errcode)
            raise EpanetException("EPANET Error {}".format(self.errcode))
        else:
            self.Warnflag = True
            # warnings.warn(ENgetwarning(self.errcode))
            self.errcodelist.append(ENgetwarning(self.errcode, self.cur_time))
        return

    def ENopen(self, inpfile=None, rptfile=None, binfile=None):
        """
        Opens an EPANET input file and reads in network data

        Parameters
        ----------
        inpfile : str
            EPANET INP file (default to constructor value)
        rptfile : str
            Output file to create (default to constructor value)
        binfile : str
            Binary output file to create (default to constructor value)
            
        """
        if self.fileLoaded:
            self.ENclose()
        if self.fileLoaded:
            raise RuntimeError("File is loaded and cannot be closed")
        if inpfile is None:
            inpfile = self.inpfile
        if rptfile is None:
            rptfile = self.rptfile
        if binfile is None:
            binfile = self.binfile
        inpfile = inpfile.encode("ascii")
        rptfile = rptfile.encode("ascii")
        binfile = binfile.encode("ascii")
        self.errcode = self.ENlib.ENopen(inpfile, rptfile, binfile)
        self._error()
        if self.errcode < 100:
            self.fileLoaded = True
        return

    def ENclose(self):
        """Frees all memory and files used by EPANET"""
        self.errcode = self.ENlib.ENclose()
        self._error()
        if self.errcode < 100:
            self.fileLoaded = False
        return

    def ENsolveH(self):
        """Solves for network hydraulics in all time periods"""
        self.errcode = self.ENlib.ENsolveH()
        self._error()
        return

    def ENsaveH(self):
        """Solves for network hydraulics in all time periods

        Must be called before ENreport() if no water quality simulation made.
        Should not be called if ENsolveQ() will be used.

        """
        self.errcode = self.ENlib.ENsaveH()
        self._error()
        return

    def ENopenH(self):
        """Sets up data structures for hydraulic analysis"""
        self.errcode = self.ENlib.ENopenH()
        self._error()
        return

    def ENinitH(self, iFlag):
        """Initializes hydraulic analysis

        Parameters
        -----------
        iFlag : 2-digit flag
            2-digit flag where 1st (left) digit indicates
            if link flows should be re-initialized (1) or
            not (0) and 2nd digit indicates if hydraulic
            results should be saved to file (1) or not (0)
            
        """
        self.errcode = self.ENlib.ENinitH(iFlag)
        self._error()
        return

    def ENrunH(self):
        """Solves hydraulics for conditions at time t
        
        This function is used in a loop with ENnextH() to run
        an extended period hydraulic simulation.
        See ENsolveH() for an example.
        
        Returns
        --------
        int
            Current simulation time (seconds)
        
        """
        lT = ctypes.c_long()
        self.errcode = self.ENlib.ENrunH(byref(lT))
        self._error()
        self.cur_time = lT.value
        return lT.value

    def ENnextH(self):
        """Determines time until next hydraulic event
        
        This function is used in a loop with ENrunH() to run
        an extended period hydraulic simulation.
        See ENsolveH() for an example.
        
        Returns
        ---------
        int
            Time (seconds) until next hydraulic event (0 marks end of simulation period)
         
        """
        lTstep = ctypes.c_long()
        self.errcode = self.ENlib.ENnextH(byref(lTstep))
        self._error()
        return lTstep.value

    def ENcloseH(self):
        """Frees data allocated by hydraulics solver"""
        self.errcode = self.ENlib.ENcloseH()
        self._error()
        return

    def ENsavehydfile(self, filename):
        """Copies binary hydraulics file to disk

        Parameters
        -------------
        filename : str
            Name of hydraulics file to output
            
        """
        self.errcode = self.ENlib.ENsavehydfile(filename.encode("ascii"))
        self._error()
        return

    def ENusehydfile(self, filename):
        """Opens previously saved binary hydraulics file

        Parameters
        -------------
        filename : str
            Name of hydraulics file to use
            
        """
        self.errcode = self.ENlib.ENusehydfile(filename.encode("ascii"))
        self._error()
        return

    def ENsolveQ(self):
        """Solves for network water quality in all time periods"""
        self.errcode = self.ENlib.ENsolveQ()
        self._error()
        return

    def ENopenQ(self):
        """Sets up data structures for water quality analysis"""
        self.errcode = self.ENlib.ENopenQ()
        self._error()
        return

    def ENinitQ(self, iSaveflag):
        """Initializes water quality analysis

        Parameters
        -------------
        iSaveflag : int
             EN_SAVE (1) if results saved to file, EN_NOSAVE (0) if not
             
        """
        self.errcode = self.ENlib.ENinitQ(iSaveflag)
        self._error()
        return

    def ENrunQ(self):
        """Retrieves hydraulic and water quality results at time t
        
        This function is used in a loop with ENnextQ() to run
        an extended period water quality simulation. See ENsolveQ() for
        an example.
        
        Returns
        -------
        int
            Current simulation time (seconds)
         
        """
        lT = ctypes.c_long()
        self.errcode = self.ENlib.ENrunQ(byref(lT))
        self._error()
        return lT.value

    def ENnextQ(self):
        """Advances water quality simulation to next hydraulic event

        This function is used in a loop with ENrunQ() to run
        an extended period water quality simulation. See ENsolveQ() for
        an example.
        
        Returns
        --------
        int
            Time (seconds) until next hydraulic event (0 marks end of simulation period)
         
        """
        lTstep = ctypes.c_long()
        self.errcode = self.ENlib.ENnextQ(byref(lTstep))
        self._error()
        return lTstep.value

    def ENcloseQ(self):
        """Frees data allocated by water quality solver"""
        self.errcode = self.ENlib.ENcloseQ()
        self._error()
        return

    def ENreport(self):
        """Writes report to report file"""
        self.errcode = self.ENlib.ENreport()
        self._error()
        return

    def ENgetcount(self, iCode):
        """Retrieves the number of components of a given type in the network

        Parameters
        -------------
        iCode : int
            Component code (see toolkit.optComponentCounts)

        Returns
        ---------
        int
            Number of components in network
        
        """
        iCount = ctypes.c_int()
        self.errcode = self.ENlib.ENgetcount(iCode, byref(iCount))
        self._error()
        return iCount.value

    def ENgetflowunits(self):
        """Retrieves flow units code

        Returns
        -----------
        Code of flow units in use (see toolkit.optFlowUnits)
        
        """
        iCode = ctypes.c_int()
        self.errcode = self.ENlib.ENgetflowunits(byref(iCode))
        self._error()
        return iCode.value

    def ENgetnodeindex(self, sId):
        """Retrieves index of a node with specific ID

        Parameters
        -------------
        sId : int
            Node ID

        Returns
        ---------
        Index of node in list of nodes
        
        """
        iIndex = ctypes.c_int()
        self.errcode = self.ENlib.ENgetnodeindex(sId.encode("ascii"), byref(iIndex))
        self._error()
        return iIndex.value

    def ENgetnodevalue(self, iIndex, iCode):
        """
        Retrieves parameter value for a node

        Parameters
        -------------
        iIndex: int
            Node index
        iCode : int
            Node parameter code (see toolkit.optNodeParams)

        Returns
        ---------
        Value of node's parameter

        """
        fValue = ctypes.c_float()
        self.errcode = self.ENlib.ENgetnodevalue(iIndex, iCode, byref(fValue))
        self._error()
        return fValue.value

    def ENgetlinkindex(self, sId):
        """Retrieves index of a link with specific ID

        Parameters
        -------------
        sId : int
            Link ID

        Returns
        ---------
        Index of link in list of links

        """
        iIndex = ctypes.c_int()
        self.errcode = self.ENlib.ENgetlinkindex(sId.encode("ascii"), byref(iIndex))
        self._error()
        return iIndex.value

    def ENgetlinkvalue(self, iIndex, iCode):
        """Retrieves parameter value for a link

        Parameters
        -------------
        iIndex : int
            Link index
        iCode : int
            Link parameter code (see toolkit.optLinkParams)

        Returns
        ---------
        Value of link's parameter

        """
        fValue = ctypes.c_float()
        self.errcode = self.ENlib.ENgetlinkvalue(iIndex, iCode, byref(fValue))
        self._error()
        return fValue.value

<<<<<<< HEAD
    def ENsetlinkvalue(self, iIndex, iCode, fValue):
        """
        [summary]

        Parameters
        ----------
        iIndex : [type]
            [description]
        iCode : [type]
            [description]
        fValue : [type]
            [description]
        """
        self.errcode = self.ENlib.ENsetlinkvalue(
            ctypes.c_int(iIndex), ctypes.c_int(iCode), ctypes.c_float(fValue)
        )
        self._error()

    def ENsetnodevalue(self, iIndex, iCode, fValue):
        """
        [summary]

        Parameters
        ----------
        iIndex : [type]
            [description]
        iCode : [type]
            [description]
        fValue : [type]
            [description]
        """
        self.errcode = self.ENlib.ENsetnodevalue(
            ctypes.c_int(iIndex), ctypes.c_int(iCode), ctypes.c_float(fValue)
        )
        self._error()

=======
>>>>>>> 60ed80e6
    def ENsaveinpfile(self, inpfile):
        """Saves EPANET input file

        Parameters
        -------------
        inpfile : str
		    EPANET INP output file

        """

        inpfile = inpfile.encode("ascii")
        self.errcode = self.ENlib.ENsaveinpfile(inpfile)
        self._error()

        return
<|MERGE_RESOLUTION|>--- conflicted
+++ resolved
@@ -20,15 +20,9 @@
 from ctypes import byref
 
 from pkg_resources import resource_filename
-<<<<<<< HEAD
 
 epanet_toolkit = "wntr.epanet.toolkit"
 
-=======
-
-epanet_toolkit = "wntr.epanet.toolkit"
-
->>>>>>> 60ed80e6
 if os.name in ["nt", "dos"]:
     libepanet = resource_filename(__name__, "Windows/epanet2.dll")
 elif sys.platform in ["darwin"]:
@@ -106,13 +100,7 @@
         binfile = file_prefix + ".bin"
     
     enData = ENepanet()
-<<<<<<< HEAD
-    rptfile = file_prefix + ".rpt"
-    outfile = file_prefix + ".bin"
-    enData.ENopen(inpfile, rptfile, outfile)
-=======
     enData.ENopen(inpfile, rptfile, binfile)
->>>>>>> 60ed80e6
     enData.ENsolveH()
     enData.ENsolveQ()
     try:
@@ -182,7 +170,6 @@
         for lib in libnames:
             try:
                 if os.name in ["nt", "dos"]:
-<<<<<<< HEAD
                     libepanet = resource_filename(epanet_toolkit, "Windows/%s.dll" % lib)
                     self.ENlib = ctypes.windll.LoadLibrary(libepanet)
                 elif sys.platform in ["darwin"]:
@@ -190,21 +177,6 @@
                     self.ENlib = ctypes.cdll.LoadLibrary(libepanet)
                 else:
                     libepanet = resource_filename(epanet_toolkit, "Linux/lib%s.so" % lib)
-=======
-                    libepanet = resource_filename(
-                        epanet_toolkit, "Windows/%s.dll" % lib
-                    )
-                    self.ENlib = ctypes.windll.LoadLibrary(libepanet)
-                elif sys.platform in ["darwin"]:
-                    libepanet = resource_filename(
-                        epanet_toolkit, "Darwin/lib%s.dylib" % lib
-                    )
-                    self.ENlib = ctypes.cdll.LoadLibrary(libepanet)
-                else:
-                    libepanet = resource_filename(
-                        epanet_toolkit, "Linux/lib%s.so" % lib
-                    )
->>>>>>> 60ed80e6
                     self.ENlib = ctypes.cdll.LoadLibrary(libepanet)
                 return  # OK!
             except Exception as E1:
@@ -564,7 +536,6 @@
         self._error()
         return fValue.value
 
-<<<<<<< HEAD
     def ENsetlinkvalue(self, iIndex, iCode, fValue):
         """
         [summary]
@@ -601,8 +572,6 @@
         )
         self._error()
 
-=======
->>>>>>> 60ed80e6
     def ENsaveinpfile(self, inpfile):
         """Saves EPANET input file
 
