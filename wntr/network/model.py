--- conflicted
+++ resolved
@@ -1745,11 +1745,7 @@
             node._is_isolated = False
 
         for name, link in self.links(Pipe):
-<<<<<<< HEAD
             link._user_status = link.initial_status
-=======
-            link.set_current_status(link.initial_status)
->>>>>>> 6189ac25
             link.setting = link.initial_setting
             link._internal_status = LinkStatus.Active
             link._is_isolated = False
@@ -1757,11 +1753,7 @@
             link._prev_setting = None
 
         for name, link in self.links(Pump):
-<<<<<<< HEAD
             link._user_status = link.initial_status
-=======
-            link.set_current_status(link.initial_status)
->>>>>>> 6189ac25
             link._internal_status = LinkStatus.Active
             link._is_isolated = False
             link._flow = None
@@ -1771,11 +1763,7 @@
             link._prev_setting = None
 
         for name, link in self.links(Valve):
-<<<<<<< HEAD
             link._user_status = link.initial_status
-=======
-            link.set_current_status(link.initial_status)
->>>>>>> 6189ac25
             link.setting = link.initial_setting
             link._internal_status = LinkStatus.Active
             link._is_isolated = False
@@ -2590,11 +2578,7 @@
         pipe.roughness = roughness
         pipe.minor_loss = minor_loss
         pipe.initial_status = status
-<<<<<<< HEAD
         pipe._user_status = status
-=======
-        pipe.set_current_status(status)
->>>>>>> 6189ac25
         pipe.cv = check_valve_flag
         self[name] = pipe
 
